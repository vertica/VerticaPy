"""
Copyright  (c)  2018-2023 Open Text  or  one  of its
affiliates.  Licensed  under  the   Apache  License,
Version 2.0 (the  "License"); You  may  not use this
file except in compliance with the License.

You may obtain a copy of the License at:
http://www.apache.org/licenses/LICENSE-2.0

Unless  required  by applicable  law or  agreed to in
writing, software  distributed  under the  License is
distributed on an  "AS IS" BASIS,  WITHOUT WARRANTIES
OR CONDITIONS OF ANY KIND, either express or implied.
See the  License for the specific  language governing
permissions and limitations under the License.
"""

#!/usr/bin/env python
import setuptools

with open("README.md", "r") as fh:
    long_description = fh.read()

setuptools.setup(
    name="verticapy",
    version="1.0.0",
    author="Badr Ouali",
    author_email="badr.ouali@vertica.com",
    url="https://github.com/vertica/VerticaPy",
    keywords="vertica python ml data science machine learning statistics database",
    description=(
        "VerticaPy simplifies data exploration, data cleaning, and machine"
        " learning in Vertica."
    ),
    long_description=long_description,
    long_description_content_type="text/markdown",
    packages=setuptools.find_packages(),
    python_requires=">=3.9",
    install_requires=[
        "graphviz>=0.9.0",
        "matplotlib>=3.5.2",
        "numpy>=1.11.0",
        "pandas>=0.23.0",
        "plotly>=5.10.0",
        "scipy>=1.0.0",
        "tqdm>=4.0.0",
        "vertica-highcharts>=0.1.4",
        "vertica-python>=1.2.0",
<<<<<<< HEAD
        "plotly>=5.10.0",
        "pyyaml>=6.0.1"
=======
>>>>>>> 5b464dce
    ],
    extras_require={
        "all": [
            "descartes>=1.0.0",
            "geopandas>=0.8.0",
            "shapely>=1.6.0",
        ],
    },
    package_data={"": ["*.csv", "*.json", "*.css", "*.html"]},
    classifiers=[
        "Intended Audience :: Science/Research",
        "Intended Audience :: Developers",
        "Programming Language :: Python :: 3.9",
        "Programming Language :: Python :: 3.10",
        "Programming Language :: Python :: 3.11",
        "Programming Language :: Python :: 3.12",
        "Topic :: Database",
        "License :: OSI Approved :: Apache Software License",
        "Operating System :: OS Independent",
    ],
)<|MERGE_RESOLUTION|>--- conflicted
+++ resolved
@@ -46,11 +46,8 @@
         "tqdm>=4.0.0",
         "vertica-highcharts>=0.1.4",
         "vertica-python>=1.2.0",
-<<<<<<< HEAD
         "plotly>=5.10.0",
         "pyyaml>=6.0.1"
-=======
->>>>>>> 5b464dce
     ],
     extras_require={
         "all": [
