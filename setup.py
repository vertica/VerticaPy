# (c) Copyright [2018-2020] Micro Focus or one of its affiliates.
# Licensed under the Apache License, Version 2.0 (the "License");
# You may not use this file except in compliance with the License.
# You may obtain a copy of the License at
#
# http://www.apache.org/licenses/LICENSE-2.0
#
# Unless required by applicable law or agreed to in writing, software
# distributed under the License is distributed on an "AS IS" BASIS,
# WITHOUT WARRANTIES OR CONDITIONS OF ANY KIND, either express or implied.
# See the License for the specific language governing permissions and
# limitations under the License.

#!/usr/bin/env python
import setuptools

with open("README.md", "r") as fh:
    long_description = fh.read()
<<<<<<< HEAD


ReqOpts = collections.namedtuple('ReqOpts', ['skip_requirements_regex', 'default_vcs'])

opts = ReqOpts(None, 'git')
setup(
    name='VerticaPy',
    version='0.4.0',
    description='A Python library that exposes sci-kit like functionality to conduct data science projects on data stored in Vertica.',
    long_description = long_description,
    long_description_content_type = "text/markdown",
    author='Badr Ouali',
    author_email='badr.ouali@vertica.com',
    url='https://github.com/vertica/VerticaPy',
    keywords="machine-learning database vertica python data-science statistics",
    packages=find_packages(),
    license="Apache License 2.0",
    install_requires=[
=======

setuptools.setup(
    name = 'verticapy',  
    version = '0.4.1',
    author = "Badr Ouali",
    author_email = "badr.ouali@vertica.com",
    url = "https://github.com/vertica/VerticaPy",
    keywords = "vertica python ml data science machine learning statistics database",
    description = "VerticaPy simplifies data exploration, data cleaning and machine learning in Vertica.",
    long_description = long_description,
    long_description_content_type = "text/markdown",
    packages = setuptools.find_packages(),
    python_requires = ">=3.6",
    install_requires = [
        'matplotlib>=2.0',
        'vertica-python>=0.11.0',
        'scipy>=1.0.0',
        'numpy>=1.11.0'
>>>>>>> 261d7259
    ],
    extras_require = {
        'all': ['anytree>=2.5.0', 
                'python-highcharts>=0.4.1',
                'geopandas>=0.8.0',
                'descartes>=1.0.0',
                'shapely>=1.6.0',
                'scikit-learn>=0.23.0',
                'shap>=0.36.0',
                'pandas>=0.23.0',],
        'plot': ['anytree>=2.5.0', 
                 'python-highcharts>=0.4.1',],
        'geo': ['geopandas>=0.8.0',
                'descartes>=1.0.0',
                'shapely>=1.6.0'],
        'ml': ['scikit-learn>=0.23.0',
               'shap>=0.36.0',
               'pandas>=0.23.0',]
    },
    package_data = {'': ['*.csv']},
    classifiers = [
        "Intended Audience :: Science/Research",
        "Intended Audience :: Developers",
        "Programming Language :: Python :: 3",
        "Programming Language :: Python :: 3.6", 
        "Programming Language :: Python :: 3.7", 
        "Programming Language :: Python :: 3.8", 
        "Topic :: Database",
        "License :: OSI Approved :: Apache Software License", 
        "Operating System :: OS Independent",],
    )<|MERGE_RESOLUTION|>--- conflicted
+++ resolved
@@ -16,26 +16,6 @@
 
 with open("README.md", "r") as fh:
     long_description = fh.read()
-<<<<<<< HEAD
-
-
-ReqOpts = collections.namedtuple('ReqOpts', ['skip_requirements_regex', 'default_vcs'])
-
-opts = ReqOpts(None, 'git')
-setup(
-    name='VerticaPy',
-    version='0.4.0',
-    description='A Python library that exposes sci-kit like functionality to conduct data science projects on data stored in Vertica.',
-    long_description = long_description,
-    long_description_content_type = "text/markdown",
-    author='Badr Ouali',
-    author_email='badr.ouali@vertica.com',
-    url='https://github.com/vertica/VerticaPy',
-    keywords="machine-learning database vertica python data-science statistics",
-    packages=find_packages(),
-    license="Apache License 2.0",
-    install_requires=[
-=======
 
 setuptools.setup(
     name = 'verticapy',  
@@ -54,7 +34,6 @@
         'vertica-python>=0.11.0',
         'scipy>=1.0.0',
         'numpy>=1.11.0'
->>>>>>> 261d7259
     ],
     extras_require = {
         'all': ['anytree>=2.5.0', 
