--- conflicted
+++ resolved
@@ -10122,20 +10122,6 @@
         A value of 0 indicates that the size of a single output file is unlimited.  
         This parameter affects the size of individual output files, not the total output size. 
         For smaller values, Vertica divides the output into more files; all data is still exported.
-<<<<<<< HEAD
-    fileMode: str, optional
-        For writes to HDFS only, permission to apply to all exported files. You can specify 
-        the value in Unix octal format (such as 665) or user-group-other format—for example, 
-        rwxr-xr-x. The value must be formatted as a string even if using the octal format.
-        Valid octal values range between 0 and 1777, inclusive. See HDFS Permissions in the 
-        Apache Hadoop documentation.
-        When writing files to any destination other than HDFS, this parameter has no effect.
-    dirMode: str, optional
-        For writes to HDFS only, permission to apply to all exported directories. Values follow 
-        the same rules as those for fileMode. Further, you must give the Vertica HDFS user full 
-        permission, at least rwx------ or 700.
-        When writing files to any destination other than HDFS, this parameter has no effect.
-=======
     fileMode: int, optional
         HDFS only: the permission to apply to all exported files. You can specify 
         the value in octal (such as 755) or symbolic (such as rwxr-xr-x) modes. 
@@ -10148,7 +10134,6 @@
         the same rules as those for fileMode. Additionally, you must give the Vertica HDFS user full 
         permissions: at least rwx------ (symbolic) or 700 (octal).
         If the destination is not HDFS, this parameter has no effect.
->>>>>>> 352c4eb9
     int96AsTimestamp: bool, optional
         Boolean, specifies whether to export timestamps as int96 physical type (True) or int64 
         physical type (False).
