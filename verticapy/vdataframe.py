--- conflicted
+++ resolved
@@ -461,14 +461,10 @@
         return self.head(limit=max_rows).__repr__()
 
     # ---#
-<<<<<<< HEAD
     def _repr_html_(self, interactive=False):
-=======
-    def _repr_html_(self):
         if self._VERTICAPY_VARIABLES_["sql_magic_result"]:
             self._VERTICAPY_VARIABLES_["sql_magic_result"] = False
             return readSQL(self._VERTICAPY_VARIABLES_["main_relation"][1:-11], verticapy.options["time_on"], verticapy.options["max_rows"])._repr_html_()
->>>>>>> 719607b7
         max_rows = self._VERTICAPY_VARIABLES_["max_rows"]
         if max_rows <= 0:
             max_rows = verticapy.options["max_rows"]
