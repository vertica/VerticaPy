"""
(c)  Copyright  [2018-2023]  OpenText  or one of its
affiliates.  Licensed  under  the   Apache  License,
Version 2.0 (the  "License"); You  may  not use this
file except in compliance with the License.

You may obtain a copy of the License at:
http://www.apache.org/licenses/LICENSE-2.0

Unless  required  by applicable  law or  agreed to in
writing, software  distributed  under the  License is
distributed on an  "AS IS" BASIS,  WITHOUT WARRANTIES
OR CONDITIONS OF ANY KIND, either express or implied.
See the  License for the specific  language governing
permissions and limitations under the License.
"""
from typing import Callable, Literal, Optional, Union, TYPE_CHECKING

import numpy as np

from verticapy._typing import (
    ArrayLike,
    NoneType,
    PythonNumber,
    PythonScalar,
    SQLRelation,
)
from verticapy._utils._sql._collect import save_verticapy_logs
from verticapy._utils._sql._sys import _executeSQL
from verticapy._utils._sql._vertica_version import check_minimum_version
from verticapy._utils._map import param_docstring

from verticapy.core.tablesample.base import TableSample

if TYPE_CHECKING:
    from verticapy.machine_learning.vertica.base import VerticaModel

"""
Confusion Matrix Functions.
"""


PARAMETER_DESCRIPTIONS = {
    'y_true': '''    y_true: str
        Response column.''',
    'y_score': '''    y_score: str
        Prediction.''',
    'input_relation': '''    input_relation: SQLRelation
        Relation used for scoring. This relation can 
        be a view, table, or a customized relation (if 
        an alias is used at the end of the relation). 
        For example: (SELECT ... FROM ...) x''',
    'average': '''    average: str, optional
        The method used to  compute the final score for
        multiclass-classification.
            micro    : positive  and   negative  values 
                    globally.
            macro    : average  of  the  score of  each 
                    class.
            weighted : weighted average of the score of 
                    each class.
            scores   : scores  for   all  the  classes.''',
    'labels': '''    labels: ArrayLike, optional
        List   of   the  response  column   categories.''',
    'pos_label': '''    pos_label: PythonScalar, optional
        To  compute  the metric, one of  the  response 
        column  classes must be the positive class. The 
        parameter 'pos_label' represents this class.'''
}


def _compute_tn_fn_fp_tp_from_cm(cm: ArrayLike) -> tuple:
    """
    helper function to compute the final score.
    """
    return round(cm[0][0]), round(cm[1][0]), round(cm[0][1]), round(cm[1][1])


@param_docstring(PARAMETER_DESCRIPTIONS, 'y_true', 'y_score', 'input_relation', 'pos_label')
def _compute_tn_fn_fp_tp(
    y_true: str, y_score: str, input_relation: SQLRelation, pos_label: PythonScalar = 1,
) -> tuple:
    """
    A helper function that  computes the confusion matrix 
    for  the specified 'pos_label' class and returns  its 
    values as a tuple of the following: 
    true negatives, false negatives, false positives, and 
    true positives.

    Returns
    -------
    tuple
        tn, fn, fp, tp
    """
    cm = confusion_matrix(y_true, y_score, input_relation, pos_label=pos_label)
    return _compute_tn_fn_fp_tp_from_cm(cm)


def _compute_classes_tn_fn_fp_tp_from_cm(cm: ArrayLike) -> list[tuple]:
    """
    helper function to compute the final score.
    """
    m = cm.shape[1]
    res = []
    for i in range(m):
        tp = cm[i][i]
        fp = cm[:, i].sum() - cm[i][i]
        fn = cm[i, :].sum() - cm[i][i]
        tn = cm.sum() - fp - fn - tp
        res += [(round(tn), round(fn), round(fp), round(tp))]
    return res


def _compute_classes_tn_fn_fp_tp(
    y_true: str, y_score: str, input_relation: SQLRelation, labels: ArrayLike,
) -> list[tuple]:
    """
    A helper function that  computes the confusion matrix 
    and returns  its values  as a tuple of the following: 
    true negatives, false negatives, false positives, and 
    true positives.

    Parameters
    ----------
    y_true: str
        Response column.
    y_score: str
        Prediction.
    input_relation: SQLRelation
        Relation  to use for scoring. This  relation can be a 
        view,  table, or a  customized relation (if an  alias 
        is used at the end of the relation). 
        For example: (SELECT ... FROM ...) x
    labels: ArrayLike
        List of the response column categories.

    Returns
    -------
    list of tuple
        tn, fn, fp, tp for each class
    """
    cm = confusion_matrix(y_true, y_score, input_relation, labels=labels)
    return _compute_classes_tn_fn_fp_tp_from_cm(cm)


def _compute_final_score_from_cm(
    metric: Callable,
    cm: ArrayLike,
    average: Literal[None, "binary", "micro", "macro", "scores", "weighted"] = None,
    multi: bool = False,
) -> Union[float, list[float]]:
    """
    Computes the final score by using the different results
    of the multi-confusion matrix.
    """
    if metric == _accuracy_score and isinstance(average, NoneType):
        return np.trace(cm) / np.sum(cm)
    elif metric == _balanced_accuracy_score and isinstance(average, NoneType):
        return _compute_final_score_from_cm(
            metric=_recall_score, cm=cm, average="macro", multi=multi
        )
    elif multi:
        confusion_list = _compute_classes_tn_fn_fp_tp_from_cm(cm)
        if average == "binary":
            if len(confusion_list) > 1:
                raise IndexError(
                    "Too many values in 'confusion_list' for parameter average='binary'."
                )
            args = confusion_list[0]
            return metric(*args)
        elif average == "weighted":
            score = sum((args[1] + args[3]) * metric(*args) for args in confusion_list)
            total = sum((args[1] + args[3]) for args in confusion_list)
            return score / total
        elif average == "macro":
            return np.mean([metric(*args) for args in confusion_list])
        elif average == "micro":
            args = [sum(args[i] for args in confusion_list) for i in range(4)]
            return metric(*args)
        elif isinstance(average, NoneType) or average == "scores":
            return [metric(*args) for args in confusion_list]
        else:
            raise ValueError(
                f"Wrong value for parameter 'average'. Expecting: micro|macro|weighted|scores. Got {average}."
            )
    else:
        return metric(*_compute_tn_fn_fp_tp_from_cm(cm))


def _compute_final_score(
    metric: Callable,
    y_true: str,
    y_score: str,
    input_relation: SQLRelation,
    average: Literal[None, "binary", "micro", "macro", "scores", "weighted"] = None,
    labels: Optional[ArrayLike] = None,
    pos_label: Optional[PythonScalar] = None,
) -> Union[float, list[float]]:
    """
    Computes the final score by using the different results
    of the multi-confusion matrix.
    """
    if (
        not (isinstance(pos_label, NoneType))
        and not (isinstance(average, NoneType))
        and average != "binary"
    ):
        raise ValueError(
            "Parameter 'pos_label' can only be used when parameter 'average' is set to 'binary' or undefined."
        )
    if not (isinstance(pos_label, NoneType)) and not (isinstance(labels, NoneType)):
        raise ValueError("Parameters 'pos_label' and 'labels' can not be both defined.")
    if (
        isinstance(pos_label, NoneType)
        and isinstance(labels, NoneType)
        and average == "binary"
    ):
        pos_label = 1
    elif isinstance(pos_label, NoneType) and isinstance(labels, NoneType):
        labels = _executeSQL(
            query=f"""SELECT DISTINCT({y_true}) FROM {input_relation} WHERE {y_true} IS NOT NULL""",
            title="Computing 'y_true' distinct categories.",
            method="fetchall",
        )
        labels = np.array(labels)[:, 0]
    if isinstance(pos_label, NoneType):
        kwargs, multi = {"labels": labels}, True
    else:
        kwargs, multi = {"pos_label": pos_label}, False
    cm = confusion_matrix(y_true, y_score, input_relation, **kwargs)
    return _compute_final_score_from_cm(metric, cm, average=average, multi=multi)


@check_minimum_version
@save_verticapy_logs
def confusion_matrix(
    y_true: str,
    y_score: str,
    input_relation: SQLRelation,
    labels: Optional[ArrayLike] = None,
    pos_label: Optional[PythonScalar] = None,
) -> np.ndarray:
    """
    Computes the Confusion Matrix.
    
    Parameters
    ----------
    y_true: str
        Response column.
    y_score: str
        Prediction.
    input_relation: SQLRelation
        Relation used for scoring. This relation can 
        be a view, table, or a customized relation (if 
        an alias is used at the end of the relation). 
        For example: (SELECT ... FROM ...) x
    labels: ArrayLike
        List  of  the   response   column  categories.
    pos_label: str / PythonNumber, optional
        To compute the one dimensional Confusion 
        Matrix, one  of the response column class must
        be the positive class. The parameter 'pos_label' 
        represents this class.

    Returns
    -------
    Array
        confusion matrix.
    """
<<<<<<< HEAD
    res = _executeSQL(
        query=f"""
        SELECT 
            CONFUSION_MATRIX(obs, response 
            USING PARAMETERS num_classes = 2) OVER() 
        FROM 
            (SELECT 
                DECODE({y_true}, '{pos_label}', 
                       1, NULL, NULL, 0) AS obs, 
                DECODE({y_score}, '{pos_label}', 
                       1, NULL, NULL, 0) AS response 
             FROM {input_relation}) VERTICAPY_SUBTABLE;""",
        title="Computing Confusion matrix.",
        method="fetchall",
    )
    return np.round(np.array([x[1:-1] for x in res])).astype(int)


@param_docstring(PARAMETER_DESCRIPTIONS, 'y_true', 'y_score', 'input_relation', 'labels')
@check_minimum_version
@save_verticapy_logs
def multilabel_confusion_matrix(
    y_true: str, y_score: str, input_relation: SQLRelation, labels: ArrayLike,
) -> np.ndarray:
    """
    Computes the Multi-Label Confusion Matrix.

    Returns
    -------
    Array
        confusion matrix.
    """
    num_classes = str(len(labels))
    query = f"""
        SELECT 
          CONFUSION_MATRIX(obs, response 
          USING PARAMETERS num_classes = {num_classes}) OVER() 
       FROM (SELECT DECODE({y_true}"""
    for idx, l in enumerate(labels):
        query += f", '{l}', {idx}"
    query += f") AS obs, DECODE({y_score}"
    for idx, l in enumerate(labels):
        query += f", '{l}', {idx}"
    query += f") AS response FROM {input_relation}) VERTICAPY_SUBTABLE;"
    res = _executeSQL(
        query=query, title="Computing Confusion Matrix.", method="fetchall",
    )
    return np.round(np.array([x[1:-1] for x in res])).astype(int)
=======
    if isinstance(pos_label, NoneType) and isinstance(labels, NoneType):
        pos_label = 1
    if not (isinstance(pos_label, NoneType)):
        res = _executeSQL(
            query=f"""
            SELECT 
                CONFUSION_MATRIX(obs, response 
                USING PARAMETERS num_classes = 2) OVER() 
            FROM 
                (SELECT 
                    DECODE({y_true}, '{pos_label}', 
                           1, NULL, NULL, 0) AS obs, 
                    DECODE({y_score}, '{pos_label}', 
                           1, NULL, NULL, 0) AS response 
                 FROM {input_relation}) VERTICAPY_SUBTABLE;""",
            title="Computing Confusion matrix.",
            method="fetchall",
        )
        return np.round(np.array([x[1:-1] for x in res])).astype(int)
    elif not (isinstance(labels, NoneType)) and len(labels) > 0:
        num_classes = str(len(labels))
        query = f"""
            SELECT 
              CONFUSION_MATRIX(obs, response 
              USING PARAMETERS num_classes = {num_classes}) OVER() 
           FROM (SELECT DECODE({y_true}"""
        for idx, l in enumerate(labels):
            query += f", '{l}', {idx}"
        query += f") AS obs, DECODE({y_score}"
        for idx, l in enumerate(labels):
            query += f", '{l}', {idx}"
        query += f") AS response FROM {input_relation}) VERTICAPY_SUBTABLE;"
        res = _executeSQL(
            query=query, title="Computing Confusion Matrix.", method="fetchall",
        )
        return np.round(np.array([x[1:-1] for x in res])).astype(int)
    else:
        raise ValueError("Parameters 'labels' and 'pos_label' can not be both empty.")
>>>>>>> 11975d46


"""
Confusion Matrix Metrics.
"""


def _accuracy_score(tn: int, fn: int, fp: int, tp: int) -> float:
    return (tp + tn) / (tp + tn + fn + fp)


@save_verticapy_logs
def accuracy_score(
    y_true: str,
    y_score: str,
    input_relation: SQLRelation,
    average: Literal[None, "binary", "micro", "macro", "scores", "weighted"] = None,
    labels: Optional[ArrayLike] = None,
    pos_label: Optional[PythonScalar] = None,
) -> float:
    """
    Computes the Accuracy score.

    Parameters
    ----------
    y_true: str
        Response column.
    y_score: str
        Prediction.
    input_relation: SQLRelation
        Relation  used for  scoring.  This  relation 
        can  be a view, table, or a customized  relation 
        (if an alias is used at the end of the relation). 
        For example: (SELECT ... FROM ...) x
    average: str, optional
        The method used to  compute the final score for
        multiclass-classification.
            binary   : considers one of the classes  as
                       positive  and  use  the   binary
                       confusion  matrix to compute the
                       score.
            micro    : positive  and   negative  values 
                       globally.
            macro    : average  of  the  score of  each 
                       class.
            scores   : scores  for   all  the  classes.
            weighted : weighted average of the score of 
                       each class.
            None     : accuracy.
    labels: ArrayLike, optional
        List   of   the  response  column   categories.
    pos_label: PythonScalar, optional
        Label used to identify the positive class. If 
        pos_label is NULL then the global accuracy is 
        be computed.

    Returns
    -------
    float
        score.
    """
    return _compute_final_score(_accuracy_score, **locals(),)


def _balanced_accuracy_score(tn: int, fn: int, fp: int, tp: int) -> float:
    return (_recall_score(**locals()) + _specificity_score(**locals())) / 2


@save_verticapy_logs
def balanced_accuracy_score(
    y_true: str,
    y_score: str,
    input_relation: SQLRelation,
    average: Literal[None, "binary", "micro", "macro", "scores", "weighted"] = None,
    labels: Optional[ArrayLike] = None,
    pos_label: Optional[PythonScalar] = None,
) -> float:
    """
    Computes the Balanced Accuracy.

    Parameters
    ----------
    y_true: str
        Response column.
    y_score: str
        Prediction.
    input_relation: SQLRelation
        Relation used for scoring. This relation can 
        be a view, table, or a customized relation (if 
        an alias is used at the end of the relation). 
        For example: (SELECT ... FROM ...) x
    average: str, optional
        The method used to  compute the final score for
        multiclass-classification.
            binary   : considers one of the classes  as
                       positive  and  use  the   binary
                       confusion  matrix to compute the
                       score.
            micro    : positive  and   negative  values 
                       globally.
            macro    : average  of  the  score of  each 
                       class.
            scores   : scores  for   all  the  classes.
            weighted : weighted average of the score of 
                       each class.
            None     : balanced accuracy.
    labels: ArrayLike, optional
        List   of   the  response  column   categories.
    pos_label: PythonScalar, optional
        To  compute  the metric, one of  the  response 
        column classes must be the positive class. The 
        parameter 'pos_label' represents this class.

    Returns
    -------
    float
        score.
    """
    return _compute_final_score(_balanced_accuracy_score, **locals(),)


def _critical_success_index(tn: int, fn: int, fp: int, tp: int) -> float:
    return tp / (tp + fn + fp) if (tp + fn + fp != 0) else 0.0


@save_verticapy_logs
def critical_success_index(
    y_true: str,
    y_score: str,
    input_relation: SQLRelation,
    average: Literal[None, "binary", "micro", "macro", "scores", "weighted"] = None,
    labels: Optional[ArrayLike] = None,
    pos_label: Optional[PythonScalar] = None,
) -> Union[float, list[float]]:
    """
    Computes the Critical Success Index.

    Parameters
    ----------
    y_true: str
        Response column.
    y_score: str
        Prediction.
    input_relation: SQLRelation
        Relation used for scoring. This relation can 
        be a view, table, or a customized relation (if 
        an alias is used at the end of the relation). 
        For example: (SELECT ... FROM ...) x
    average: str, optional
        The method used to  compute the final score for
        multiclass-classification.
            binary   : considers one of the classes  as
                       positive  and  use  the   binary
                       confusion  matrix to compute the
                       score.
            micro    : positive  and   negative  values 
                       globally.
            macro    : average  of  the  score of  each 
                       class.
            scores   : scores  for   all  the  classes.
            weighted : weighted average of the score of 
                       each class.
        If  empty,  the  behaviour  is  similar to  the 
        'scores' option.
    labels: ArrayLike, optional
        List   of   the  response  column   categories.
    pos_label: PythonScalar, optional
        To  compute  the metric, one of  the  response 
        column classes must be the positive class. The 
        parameter 'pos_label' represents this class.

    Returns
    -------
    float
        score.
    """
    return _compute_final_score(_critical_success_index, **locals(),)


def _diagnostic_odds_ratio(tn: int, fn: int, fp: int, tp: int) -> float:
    lrp, lrn = (
        _positive_likelihood_ratio(**locals()),
        _negative_likelihood_ratio(**locals()),
    )
    return lrp / lrn if lrn != 0.0 else np.inf


@save_verticapy_logs
def diagnostic_odds_ratio(
    y_true: str,
    y_score: str,
    input_relation: SQLRelation,
    average: Literal[None, "binary", "micro", "macro", "scores", "weighted"] = None,
    labels: Optional[ArrayLike] = None,
    pos_label: Optional[PythonScalar] = None,
) -> Union[float, list[float]]:
    """
    Computes the Diagnostic odds ratio.

    Parameters
    ----------
    y_true: str
        Response column.
    y_score: str
        Prediction.
    input_relation: SQLRelation
        Relation used for scoring. This relation can 
        be a view, table, or a customized relation (if 
        an alias is used at the end of the relation). 
        For example: (SELECT ... FROM ...) x
    average: str, optional
        The method used to  compute the final score for
        multiclass-classification.
            binary   : considers one of the classes  as
                       positive  and  use  the   binary
                       confusion  matrix to compute the
                       score.
            micro    : positive  and   negative  values 
                       globally.
            macro    : average  of  the  score of  each 
                       class.
            scores   : scores  for   all  the  classes.
            weighted : weighted average of the score of 
                       each class.
        If  empty,  the  behaviour  is  similar to  the 
        'scores' option.
    labels: ArrayLike, optional
        List   of   the  response  column   categories.
    pos_label: PythonScalar, optional
        To  compute  the metric, one of  the  response 
        column classes must be the positive class. The 
        parameter 'pos_label' represents this class.

    Returns
    -------
    float
        score.
    """
    return _compute_final_score(_diagnostic_odds_ratio, **locals(),)


def _f1_score(tn: int, fn: int, fp: int, tp: int) -> float:
    p, r = _precision_score(**locals()), _recall_score(**locals())
    return 2 * (p * r) / (p + r) if (p + r != 0) else 0.0


@save_verticapy_logs
def f1_score(
    y_true: str,
    y_score: str,
    input_relation: SQLRelation,
    average: Literal[None, "binary", "micro", "macro", "scores", "weighted"] = None,
    labels: Optional[ArrayLike] = None,
    pos_label: Optional[PythonScalar] = None,
) -> Union[float, list[float]]:
    """
    Computes the F1 score.

    Parameters
    ----------
    y_true: str
        Response column.
    y_score: str
        Prediction.
    input_relation: SQLRelation
        Relation used for scoring. This relation can 
        be a view, table, or a customized relation (if 
        an alias is used at the end of the relation). 
        For example: (SELECT ... FROM ...) x
    average: str, optional
        The method used to  compute the final score for
        multiclass-classification.
            binary   : considers one of the classes  as
                       positive  and  use  the   binary
                       confusion  matrix to compute the
                       score.
            micro    : positive  and   negative  values 
                       globally.
            macro    : average  of  the  score of  each 
                       class.
            scores   : scores  for   all  the  classes.
            weighted : weighted average of the score of 
                       each class.
        If  empty,  the  behaviour  is  similar to  the 
        'scores' option.
    labels: ArrayLike, optional
        List   of   the  response  column   categories.
    pos_label: PythonScalar, optional
        To  compute  the metric, one of  the  response 
        column classes must be the positive class. The 
        parameter 'pos_label' represents this class.

    Returns
    -------
    float
        score.
    """
    return _compute_final_score(_f1_score, **locals(),)


def _false_negative_rate(tn: int, fn: int, fp: int, tp: int) -> float:
    return 1 - _recall_score(**locals())


@save_verticapy_logs
def false_negative_rate(
    y_true: str,
    y_score: str,
    input_relation: SQLRelation,
    average: Literal[None, "binary", "micro", "macro", "scores", "weighted"] = None,
    labels: Optional[ArrayLike] = None,
    pos_label: Optional[PythonScalar] = None,
) -> Union[float, list[float]]:
    """
    Computes the False Negative Rate.

    Parameters
    ----------
    y_true: str
        Response column.
    y_score: str
        Prediction.
    input_relation: SQLRelation
        Relation used for scoring. This relation can 
        be a view, table, or a customized relation (if 
        an alias is used at the end of the relation). 
        For example: (SELECT ... FROM ...) x
    average: str, optional
        The method used to  compute the final score for
        multiclass-classification.
            binary   : considers one of the classes  as
                       positive  and  use  the   binary
                       confusion  matrix to compute the
                       score.
            micro    : positive  and   negative  values 
                       globally.
            macro    : average  of  the  score of  each 
                       class.
            scores   : scores  for   all  the  classes.
            weighted : weighted average of the score of 
                       each class.
        If  empty,  the  behaviour  is  similar to  the 
        'scores' option.
    labels: ArrayLike, optional
        List   of   the  response  column   categories.
    pos_label: PythonScalar, optional
        To  compute  the metric, one of  the  response 
        column classes must be the positive class. The 
        parameter 'pos_label' represents this class.

    Returns
    -------
    float
        score.
    """
    return _compute_final_score(_false_negative_rate, **locals())


def _false_positive_rate(tn: int, fn: int, fp: int, tp: int) -> float:
    return 1 - _specificity_score(**locals())


@save_verticapy_logs
def false_positive_rate(
    y_true: str,
    y_score: str,
    input_relation: SQLRelation,
    average: Literal[None, "binary", "micro", "macro", "scores", "weighted"] = None,
    labels: Optional[ArrayLike] = None,
    pos_label: Optional[PythonScalar] = None,
) -> Union[float, list[float]]:
    """
    Computes the False Positive Rate.

    Parameters
    ----------
    y_true: str
        Response column.
    y_score: str
        Prediction.
    input_relation: SQLRelation
        Relation used for scoring. This relation can 
        be a view, table, or a customized relation (if 
        an alias is used at the end of the relation). 
        For example: (SELECT ... FROM ...) x
    average: str, optional
        The method used to  compute the final score for
        multiclass-classification.
            binary   : considers one of the classes  as
                       positive  and  use  the   binary
                       confusion  matrix to compute the
                       score.
            micro    : positive  and   negative  values 
                       globally.
            macro    : average  of  the  score of  each 
                       class.
            scores   : scores  for   all  the  classes.
            weighted : weighted average of the score of 
                       each class.
        If  empty,  the  behaviour  is  similar to  the 
        'scores' option.
    labels: ArrayLike, optional
        List   of   the  response  column   categories.
    pos_label: PythonScalar, optional
        To  compute  the metric, one of  the  response 
        column classes must be the positive class. The 
        parameter 'pos_label' represents this class.

    Returns
    -------
    float
        score.
    """
    return _compute_final_score(_false_positive_rate, **locals(),)


def _false_discovery_rate(tn: int, fn: int, fp: int, tp: int) -> float:
    return 1 - _precision_score(**locals())


@save_verticapy_logs
def false_discovery_rate(
    y_true: str,
    y_score: str,
    input_relation: SQLRelation,
    average: Literal[None, "binary", "micro", "macro", "scores", "weighted"] = None,
    labels: Optional[ArrayLike] = None,
    pos_label: Optional[PythonScalar] = None,
) -> Union[float, list[float]]:
    """
    Computes the False Discovery Rate.

    Parameters
    ----------
    y_true: str
        Response column.
    y_score: str
        Prediction.
    input_relation: SQLRelation
        Relation used for scoring. This relation can 
        be a view, table, or a customized relation (if 
        an alias is used at the end of the relation). 
        For example: (SELECT ... FROM ...) x
    average: str, optional
        The method used to  compute the final score for
        multiclass-classification.
            binary   : considers one of the classes  as
                       positive  and  use  the   binary
                       confusion  matrix to compute the
                       score.
            micro    : positive  and   negative  values 
                       globally.
            macro    : average  of  the  score of  each 
                       class.
            scores   : scores  for   all  the  classes.
            weighted : weighted average of the score of 
                       each class.
        If  empty,  the  behaviour  is  similar to  the 
        'scores' option.
    labels: ArrayLike, optional
        List   of   the  response  column   categories.
    pos_label: PythonScalar, optional
        To  compute  the metric, one of  the  response 
        column classes must be the positive class. The 
        parameter 'pos_label' represents this class.

    Returns
    -------
    float
        score.
    """
    return _compute_final_score(_false_discovery_rate, **locals(),)


def _false_omission_rate(tn: int, fn: int, fp: int, tp: int) -> float:
    return 1 - _negative_predictive_score(**locals())


@save_verticapy_logs
def false_omission_rate(
    y_true: str,
    y_score: str,
    input_relation: SQLRelation,
    average: Literal[None, "binary", "micro", "macro", "scores", "weighted"] = None,
    labels: Optional[ArrayLike] = None,
    pos_label: Optional[PythonScalar] = None,
) -> Union[float, list[float]]:
    """
    Computes the False Omission Rate.

    Parameters
    ----------
    y_true: str
        Response column.
    y_score: str
        Prediction.
    input_relation: SQLRelation
        Relation used for scoring. This relation can 
        be a view, table, or a customized relation (if 
        an alias is used at the end of the relation). 
        For example: (SELECT ... FROM ...) x
    average: str, optional
        The method used to  compute the final score for
        multiclass-classification.
            binary   : considers one of the classes  as
                       positive  and  use  the   binary
                       confusion  matrix to compute the
                       score.
            micro    : positive  and   negative  values 
                       globally.
            macro    : average  of  the  score of  each 
                       class.
            scores   : scores  for   all  the  classes.
            weighted : weighted average of the score of 
                       each class.
        If  empty,  the  behaviour  is  similar to  the 
        'scores' option.
    labels: ArrayLike, optional
        List   of   the  response  column   categories.
    pos_label: PythonScalar, optional
        To  compute  the metric, one of  the  response 
        column classes must be the positive class. The 
        parameter 'pos_label' represents this class.

    Returns
    -------
    float
        score.
    """
    return _compute_final_score(_false_omission_rate, **locals(),)


def _fowlkes_mallows_index(tn: int, fn: int, fp: int, tp: int) -> float:
    return np.sqrt(_precision_score(**locals()) * _recall_score(**locals()))


@save_verticapy_logs
def fowlkes_mallows_index(
    y_true: str,
    y_score: str,
    input_relation: SQLRelation,
    average: Literal[None, "binary", "micro", "macro", "scores", "weighted"] = None,
    labels: Optional[ArrayLike] = None,
    pos_label: Optional[PythonScalar] = None,
) -> Union[float, list[float]]:
    """
    Computes the Fowlkes–Mallows index.

    Parameters
    ----------
    y_true: str
        Response column.
    y_score: str
        Prediction.
    input_relation: SQLRelation
        Relation used for scoring. This relation can 
        be a view, table, or a customized relation (if 
        an alias is used at the end of the relation). 
        For example: (SELECT ... FROM ...) x
    average: str, optional
        The method used to  compute the final score for
        multiclass-classification.
            binary   : considers one of the classes  as
                       positive  and  use  the   binary
                       confusion  matrix to compute the
                       score.
            micro    : positive  and   negative  values 
                       globally.
            macro    : average  of  the  score of  each 
                       class.
            scores   : scores  for   all  the  classes.
            weighted : weighted average of the score of 
                       each class.
        If  empty,  the  behaviour  is  similar to  the 
        'scores' option.
    labels: ArrayLike, optional
        List   of   the  response  column   categories.
    pos_label: PythonScalar, optional
        To  compute  the metric, one of  the  response 
        column classes must be the positive class. The 
        parameter 'pos_label' represents this class.

    Returns
    -------
    float
        score.
    """
    return _compute_final_score(_fowlkes_mallows_index, **locals(),)


def _informedness(tn: int, fn: int, fp: int, tp: int) -> float:
    return _recall_score(**locals()) + _specificity_score(**locals()) - 1


@save_verticapy_logs
def informedness(
    y_true: str,
    y_score: str,
    input_relation: SQLRelation,
    average: Literal[None, "binary", "micro", "macro", "scores", "weighted"] = None,
    labels: Optional[ArrayLike] = None,
    pos_label: Optional[PythonScalar] = None,
) -> Union[float, list[float]]:
    """
    Computes the Informedness.

    Parameters
    ----------
    y_true: str
        Response column.
    y_score: str
        Prediction.
    input_relation: SQLRelation
        Relation used for scoring. This relation can 
        be a view, table, or a customized relation (if 
        an alias is used at the end of the relation). 
        For example: (SELECT ... FROM ...) x
    average: str, optional
        The method used to  compute the final score for
        multiclass-classification.
            binary   : considers one of the classes  as
                       positive  and  use  the   binary
                       confusion  matrix to compute the
                       score.
            micro    : positive  and   negative  values 
                       globally.
            macro    : average  of  the  score of  each 
                       class.
            scores   : scores  for   all  the  classes.
            weighted : weighted average of the score of 
                       each class.
        If  empty,  the  behaviour  is  similar to  the 
        'scores' option.
    labels: ArrayLike, optional
        List   of   the  response  column   categories.
    pos_label: PythonScalar, optional
        To  compute  the metric, one of  the  response 
        column classes must be the positive class. The 
        parameter 'pos_label' represents this class.

    Returns
    -------
    float
        score.
    """
    return _compute_final_score(_informedness, **locals(),)


def _markedness(tn: int, fn: int, fp: int, tp: int) -> float:
    ppv = tp / (tp + fp) if (tp + fp != 0) else 0.0
    npv = tn / (tn + fn) if (tn + fn != 0) else 0.0
    return ppv + npv - 1


@save_verticapy_logs
def markedness(
    y_true: str,
    y_score: str,
    input_relation: SQLRelation,
    average: Literal[None, "binary", "micro", "macro", "scores", "weighted"] = None,
    labels: Optional[ArrayLike] = None,
    pos_label: Optional[PythonScalar] = None,
) -> Union[float, list[float]]:
    """
    Computes the Markedness.

    Parameters
    ----------
    y_true: str
        Response column.
    y_score: str
        Prediction.
    input_relation: SQLRelation
        Relation to use for scoring. This relation can 
        be a view, table, or a customized relation (if 
        an alias is used at the end of the relation). 
        For example: (SELECT ... FROM ...) x
    average: str, optional
        The method used to  compute the final score for
        multiclass-classification.
            binary   : considers one of the classes  as
                       positive  and  use  the   binary
                       confusion  matrix to compute the
                       score.
            micro    : positive  and   negative  values 
                       globally.
            macro    : average  of  the  score of  each 
                       class.
            scores   : scores  for   all  the  classes.
            weighted : weighted average of the score of 
                       each class.
        If  empty,  the  behaviour  is  similar to  the 
        'scores' option.
    labels: ArrayLike, optional
        List   of   the  response  column   categories.
    pos_label: PythonScalar, optional
        To  compute  the metric, one of  the  response 
        column classes must be the positive class. The 
        parameter 'pos_label' represents this class.

    Returns
    -------
    float
        score.
    """
    return _compute_final_score(_markedness, **locals(),)


def _matthews_corrcoef(tn: int, fn: int, fp: int, tp: int) -> float:
    return (
        (tp * tn - fp * fn) / np.sqrt((tp + fp) * (tp + fn) * (tn + fp) * (tn + fn))
        if (tp + fp != 0) and (tp + fn != 0) and (tn + fp != 0) and (tn + fn != 0)
        else 0.0
    )


@save_verticapy_logs
def matthews_corrcoef(
    y_true: str,
    y_score: str,
    input_relation: SQLRelation,
    average: Literal[None, "binary", "micro", "macro", "scores", "weighted"] = None,
    labels: Optional[ArrayLike] = None,
    pos_label: Optional[PythonScalar] = None,
) -> Union[float, list[float]]:
    """
    Computes the Matthews Correlation Coefficient.

    Parameters
    ----------
    y_true: str
        Response column.
    y_score: str
        Prediction.
    input_relation: SQLRelation
        Relation to use for scoring. This relation can 
        be a view, table, or a customized relation (if 
        an alias is used at the end of the relation). 
        For example: (SELECT ... FROM ...) x
    average: str, optional
        The method used to  compute the final score for
        multiclass-classification.
            binary   : considers one of the classes  as
                       positive  and  use  the   binary
                       confusion  matrix to compute the
                       score.
            micro    : positive  and   negative  values 
                       globally.
            macro    : average  of  the  score of  each 
                       class.
            scores   : scores  for   all  the  classes.
            weighted : weighted average of the score of 
                       each class.
        If  empty,  the  behaviour  is  similar to  the 
        'scores' option.
    labels: ArrayLike, optional
        List   of   the  response  column   categories.
    pos_label: PythonScalar, optional
        To  compute  the metric, one of  the  response 
        column classes must be the positive class. The 
        parameter 'pos_label' represents this class.

    Returns
    -------
    float
        score.
    """
    return _compute_final_score(_matthews_corrcoef, **locals(),)


def _negative_predictive_score(tn: int, fn: int, fp: int, tp: int) -> float:
    return tn / (tn + fn) if (tn + fn != 0) else 0.0


@save_verticapy_logs
def negative_predictive_score(
    y_true: str,
    y_score: str,
    input_relation: SQLRelation,
    average: Literal[None, "binary", "micro", "macro", "scores", "weighted"] = None,
    labels: Optional[ArrayLike] = None,
    pos_label: Optional[PythonScalar] = None,
) -> Union[float, list[float]]:
    """
    Computes the Negative Predictive Score.

    Parameters
    ----------
    y_true: str
        Response column.
    y_score: str
        Prediction.
    input_relation: SQLRelation
        Relation to use for scoring. This relation can 
        be a view, table, or a customized relation (if 
        an alias is used at the end of the relation). 
        For example: (SELECT ... FROM ...) x
    average: str, optional
        The method used to  compute the final score for
        multiclass-classification.
            binary   : considers one of the classes  as
                       positive  and  use  the   binary
                       confusion  matrix to compute the
                       score.
            micro    : positive  and   negative  values 
                       globally.
            macro    : average  of  the  score of  each 
                       class.
            scores   : scores  for   all  the  classes.
            weighted : weighted average of the score of 
                       each class.
        If  empty,  the  behaviour  is  similar to  the 
        'scores' option.
    labels: ArrayLike, optional
        List   of   the  response  column   categories.
    pos_label: PythonScalar, optional
        To  compute  the metric, one of  the  response 
        column classes must be the positive class. The 
        parameter 'pos_label' represents this class.

    Returns
    -------
    float
        score.
    """
    return _compute_final_score(_negative_predictive_score, **locals(),)


def _negative_likelihood_ratio(tn: int, fn: int, fp: int, tp: int) -> float:
    return _false_negative_rate(**locals()) / _specificity_score(**locals())


@save_verticapy_logs
def negative_likelihood_ratio(
    y_true: str,
    y_score: str,
    input_relation: SQLRelation,
    average: Literal[None, "binary", "micro", "macro", "scores", "weighted"] = None,
    labels: Optional[ArrayLike] = None,
    pos_label: Optional[PythonScalar] = None,
) -> Union[float, list[float]]:
    """
    Computes the Positive Likelihood ratio.

    Parameters
    ----------
    y_true: str
        Response column.
    y_score: str
        Prediction.
    input_relation: SQLRelation
        Relation to use for scoring. This relation can 
        be a view, table, or a customized relation (if 
        an alias is used at the end of the relation). 
        For example: (SELECT ... FROM ...) x
    average: str, optional
        The method used to  compute the final score for
        multiclass-classification.
            binary   : considers one of the classes  as
                       positive  and  use  the   binary
                       confusion  matrix to compute the
                       score.
            micro    : positive  and   negative  values 
                       globally.
            macro    : average  of  the  score of  each 
                       class.
            scores   : scores  for   all  the  classes.
            weighted : weighted average of the score of 
                       each class.
        If  empty,  the  behaviour  is  similar to  the 
        'scores' option.
    labels: ArrayLike, optional
        List   of   the  response  column   categories.
    pos_label: PythonScalar, optional
        To  compute  the metric, one of  the  response 
        column classes must be the positive class. The 
        parameter 'pos_label' represents this class.

    Returns
    -------
    float
        score.
    """
    return _compute_final_score(_negative_likelihood_ratio, **locals(),)


def _positive_likelihood_ratio(tn: int, fn: int, fp: int, tp: int) -> float:
    tpr, fpr = _recall_score(**locals()), _false_positive_rate(**locals())
    return tpr / fpr if fpr != 0 else 0.0


@save_verticapy_logs
def positive_likelihood_ratio(
    y_true: str,
    y_score: str,
    input_relation: SQLRelation,
    average: Literal[None, "binary", "micro", "macro", "scores", "weighted"] = None,
    labels: Optional[ArrayLike] = None,
    pos_label: Optional[PythonScalar] = None,
) -> Union[float, list[float]]:
    """
    Computes the Positive Likelihood ratio.

    Parameters
    ----------
    y_true: str
        Response column.
    y_score: str
        Prediction.
    input_relation: SQLRelation
        Relation to use for scoring. This relation can 
        be a view, table, or a customized relation (if 
        an alias is used at the end of the relation). 
        For example: (SELECT ... FROM ...) x
    average: str, optional
        The method used to  compute the final score for
        multiclass-classification.
            binary   : considers one of the classes  as
                       positive  and  use  the   binary
                       confusion  matrix to compute the
                       score.
            micro    : positive  and   negative  values 
                       globally.
            macro    : average  of  the  score of  each 
                       class.
            scores   : scores  for   all  the  classes.
            weighted : weighted average of the score of 
                       each class.
        If  empty,  the  behaviour  is  similar to  the 
        'scores' option.
    labels: ArrayLike, optional
        List   of   the  response  column   categories.
    pos_label: PythonScalar, optional
        To  compute  the metric, one of  the  response 
        column classes must be the positive class. The 
        parameter 'pos_label' represents this class.

    Returns
    -------
    float
        score.
    """
    return _compute_final_score(_positive_likelihood_ratio, **locals(),)


def _precision_score(tn: int, fn: int, fp: int, tp: int) -> float:
    return tp / (tp + fp) if (tp + fp != 0) else 0.0


@save_verticapy_logs
def precision_score(
    y_true: str,
    y_score: str,
    input_relation: SQLRelation,
    average: Literal[None, "binary", "micro", "macro", "scores", "weighted"] = None,
    labels: Optional[ArrayLike] = None,
    pos_label: Optional[PythonScalar] = None,
) -> Union[float, list[float]]:
    """
    Computes the Precision Score.

    Parameters
    ----------
    y_true: str
        Response column.
    y_score: str
        Prediction.
    input_relation: SQLRelation
        Relation to use for scoring. This relation can 
        be a view, table, or a customized relation (if 
        an alias is used at the end of the relation). 
        For example: (SELECT ... FROM ...) x
    average: str, optional
        The method used to  compute the final score for
        multiclass-classification.
            binary   : considers one of the classes  as
                       positive  and  use  the   binary
                       confusion  matrix to compute the
                       score.
            micro    : positive  and   negative  values 
                       globally.
            macro    : average  of  the  score of  each 
                       class.
            scores   : scores  for   all  the  classes.
            weighted : weighted average of the score of 
                       each class.
        If  empty,  the  behaviour  is  similar to  the 
        'scores' option.
    labels: ArrayLike, optional
        List   of   the  response  column   categories.
    pos_label: PythonScalar, optional
        To  compute  the metric, one of  the  response 
        column classes must be the positive class. The 
        parameter 'pos_label' represents this class.

    Returns
    -------
    float
        score.
    """
    return _compute_final_score(_precision_score, **locals(),)


def _prevalence_threshold(tn: int, fn: int, fp: int, tp: int) -> float:
    fpr, tpr = _false_positive_rate(**locals()), np.sqrt(_recall_score(**locals()))
    return np.sqrt(fpr) / (tpr + fpr) if ((tpr + fpr) != 0) else 0.0


@save_verticapy_logs
def prevalence_threshold(
    y_true: str,
    y_score: str,
    input_relation: SQLRelation,
    average: Literal[None, "binary", "micro", "macro", "scores", "weighted"] = None,
    labels: Optional[ArrayLike] = None,
    pos_label: Optional[PythonScalar] = None,
) -> Union[float, list[float]]:
    """
    Computes the Prevalence Threshold.

    Parameters
    ----------
    y_true: str
        Response column.
    y_score: str
        Prediction.
    input_relation: SQLRelation
        Relation to use for scoring. This relation can 
        be a view, table, or a customized relation (if 
        an alias is used at the end of the relation). 
        For example: (SELECT ... FROM ...) x
    average: str, optional
        The method used to  compute the final score for
        multiclass-classification.
            binary   : considers one of the classes  as
                       positive  and  use  the   binary
                       confusion  matrix to compute the
                       score.
            micro    : positive  and   negative  values 
                       globally.
            macro    : average  of  the  score of  each 
                       class.
            scores   : scores  for   all  the  classes.
            weighted : weighted average of the score of 
                       each class.
        If  empty,  the  behaviour  is  similar to  the 
        'scores' option.
    labels: ArrayLike, optional
        List   of   the  response  column   categories.
    pos_label: PythonScalar, optional
        To  compute  the metric, one of  the  response 
        column classes must be the positive class. The 
        parameter 'pos_label' represents this class.

    Returns
    -------
    float
        score.
    """
    return _compute_final_score(_prevalence_threshold, **locals(),)


def _recall_score(tn: int, fn: int, fp: int, tp: int) -> float:
    return tp / (tp + fn) if (tp + fn != 0) else 0.0


@save_verticapy_logs
def recall_score(
    y_true: str,
    y_score: str,
    input_relation: SQLRelation,
    average: Literal[None, "binary", "micro", "macro", "scores", "weighted"] = None,
    labels: Optional[ArrayLike] = None,
    pos_label: Optional[PythonScalar] = None,
) -> Union[float, list[float]]:
    """
    Computes the Recall score.

    Parameters
    ----------
    y_true: str
        Response column.
    y_score: str
        Prediction.
    input_relation: SQLRelation
        Relation to use for scoring. This relation can 
        be a view, table, or a customized relation (if 
        an alias is used at the end of the relation). 
        For example: (SELECT ... FROM ...) x
    average: str, optional
        The method used to  compute the final score for
        multiclass-classification.
            binary   : considers one of the classes  as
                       positive  and  use  the   binary
                       confusion  matrix to compute the
                       score.
            micro    : positive  and   negative  values 
                       globally.
            macro    : average  of  the  score of  each 
                       class.
            scores   : scores  for   all  the  classes.
            weighted : weighted average of the score of 
                       each class.
        If  empty,  the  behaviour  is  similar to  the 
        'scores' option.
    labels: ArrayLike, optional
        List   of   the  response  column   categories.
    pos_label: PythonScalar, optional
        To  compute  the metric, one of  the  response 
        column classes must be the positive class. The 
        parameter 'pos_label' represents this class.

    Returns
    -------
    float
        score.
    """
    return _compute_final_score(_recall_score, **locals(),)


def _specificity_score(tn: int, fn: int, fp: int, tp: int) -> float:
    return tn / (tn + fp) if (tn + fp != 0) else 0.0


@save_verticapy_logs
def specificity_score(
    y_true: str,
    y_score: str,
    input_relation: SQLRelation,
    average: Literal[None, "binary", "micro", "macro", "scores", "weighted"] = None,
    labels: Optional[ArrayLike] = None,
    pos_label: Optional[PythonScalar] = None,
) -> Union[float, list[float]]:
    """
    Computes the Specificity score.

    Parameters
    ----------
    y_true: str
        Response column.
    y_score: str
        Prediction.
    input_relation: SQLRelation
        Relation to use for scoring. This relation can 
        be a view, table, or a customized relation (if 
        an alias is used at the end of the relation). 
        For example: (SELECT ... FROM ...) x
    average: str, optional
        The method used to  compute the final score for
        multiclass-classification.
            binary   : considers one of the classes  as
                       positive  and  use  the   binary
                       confusion  matrix to compute the
                       score.
            micro    : positive  and   negative  values 
                       globally.
            macro    : average  of  the  score of  each 
                       class.
            scores   : scores  for   all  the  classes.
            weighted : weighted average of the score of 
                       each class.
        If  empty,  the  behaviour  is  similar to  the 
        'scores' option.
    labels: ArrayLike, optional
        List   of   the  response  column   categories.
    pos_label: PythonScalar, optional
        To  compute  the metric, one of  the  response 
        column classes must be the positive class. The 
        parameter 'pos_label' represents this class.

    Returns
    -------
    float
        score.
    """
    return _compute_final_score(_specificity_score, **locals(),)


"""
AUC / Lift Metrics.
"""

# Special AUC / Lift Methods.


def _compute_area(X: list, Y: list) -> float:
    """
    Computes the area under the curve.
    """
    auc = 0
    for i in range(len(Y) - 1):
        if Y[i + 1] - Y[i] != 0.0:
            a = (X[i + 1] - X[i]) / (Y[i + 1] - Y[i])
            b = X[i + 1] - a * Y[i + 1]
            auc = (
                auc
                + a * (Y[i + 1] * Y[i + 1] - Y[i] * Y[i]) / 2
                + b * (Y[i + 1] - Y[i])
            )
    return min(-auc, 1.0)


def _compute_function_metrics(
    y_true: str,
    y_score: str,
    input_relation: SQLRelation,
    pos_label: Optional[PythonScalar] = None,
    nbins: int = 30,
    fun_sql_name: Optional[str] = None,
) -> list[list[float]]:
    """
    Returns the function metrics.
    """
    if isinstance(pos_label, NoneType):
        pos_label = 1
    if fun_sql_name == "lift_table":
        label = "lift_curve"
    else:
        label = f"{fun_sql_name}_curve"
    if nbins < 0:
        nbins = 999999
    if fun_sql_name == "roc":
        X = ["decision_boundary", "false_positive_rate", "true_positive_rate"]
    elif fun_sql_name == "prc":
        X = ["decision_boundary", "recall", "precision"]
    else:
        X = ["*"]
    query_result = _executeSQL(
        query=f"""
        SELECT
            {', '.join(X)}
        FROM
            (SELECT
                /*+LABEL('learn.model_selection.{label}')*/ 
                {fun_sql_name.upper()}(
                        obs, prob 
                        USING PARAMETERS 
                        num_bins = {nbins}) OVER() 
             FROM 
                (SELECT 
                    (CASE 
                        WHEN {y_true} = '{pos_label}' 
                        THEN 1 ELSE 0 END) AS obs, 
                    {y_score}::float AS prob 
                 FROM {input_relation}) AS prediction_output) x""",
        title=f"Computing the {label.upper()}.",
        method="fetchall",
    )
    result = [
        [item[0] for item in query_result],
        [item[1] for item in query_result],
        [item[2] for item in query_result],
    ]
    if fun_sql_name == "prc":
        result[0] = [0] + result[0] + [1]
        result[1] = [1] + result[1] + [0]
        result[2] = [0] + result[2] + [1]
    return result


# Main AUC / Lift Methods.


@save_verticapy_logs
def _compute_multiclass_metric(
    metric: Callable,
    y_true: str,
    y_score: Union[str, ArrayLike],
    input_relation: SQLRelation,
    average: Literal[None, "binary", "micro", "macro", "scores", "weighted"] = None,
    labels: Optional[ArrayLike] = None,
    nbins: int = 10000,
) -> Union[float, list[float]]:
    """
    Computes the Multiclass metric.
    """
    if average == "weighted":
        confusion_list = _compute_classes_tn_fn_fp_tp(
            y_true, y_score[1], input_relation, labels
        )
        weights = [args[1] + args[3] for args in confusion_list]
    else:
        # micro is not feasible using AUC.
        weights = [1.0 for args in labels]
    nbins_kw = {"nbins": nbins} if not isinstance(nbins, NoneType) else {}
    scores = [
        weights[i]
        * metric(
            y_true,
            y_score[0].format(labels[i]),
            input_relation,
            pos_label=labels[i],
            **nbins_kw,
        )
        for i in range(len(labels))
    ]
    return sum(scores) / sum(weights)


def _get_yscore(
    y_score: Union[str, ArrayLike],
    labels: Optional[ArrayLike] = None,
    pos_label: Optional[PythonScalar] = None,
) -> str:
    """
    Returns the 'y_score' to use to compute the final metric.
    """
    if isinstance(y_score, str):
        return y_score
    elif (len(y_score) == 2) and ("{}" in y_score[0]):
        return y_score[0].format(pos_label)
    elif not isinstance(labels, NoneType) and pos_label in labels:
        idx = list(labels).index(pos_label)
        return y_score[idx]
    elif len(y_score) == 2:
        return y_score[1]
    else:
        raise ValueError("Wrong parameter 'y_score'.")


@save_verticapy_logs
def best_cutoff(
    y_true: str,
    y_score: Union[str, ArrayLike],
    input_relation: SQLRelation,
    average: Literal[None, "binary", "micro", "macro", "scores", "weighted"] = None,
    labels: Optional[ArrayLike] = None,
    pos_label: Optional[PythonScalar] = None,
    nbins: int = 10000,
) -> Union[float, list[float]]:
    """
    Computes the ROC AUC (Area Under Curve).

    Parameters
    ----------
    y_true: str
        Response column.
    y_score: str | ArrayLike
        Prediction.
    input_relation: SQLRelation
        Relation to use for scoring. This relation can 
        be a view, table, or a customized relation (if 
        an alias is used at the end of the relation). 
        For example: (SELECT ... FROM ...) x
    average: str, optional
        The method used to  compute the final score for
        multiclass-classification.
            binary   : considers one of the classes  as
                       positive  and  use  the   binary
                       confusion  matrix to compute the
                       score.
            micro    : positive  and   negative  values 
                       globally.
            macro    : average  of  the  score of  each 
                       class.
            scores   : scores  for   all  the  classes.
            weighted : weighted average of the score of 
                       each class.
        If  empty,  the  behaviour  is  similar to  the 
        'scores' option.
    labels: ArrayLike, optional
        List   of   the  response  column   categories.
    pos_label: PythonScalar, optional
        To  compute  the metric, one of  the  response 
        column classes must be the positive class. The 
        parameter 'pos_label' represents this class.
    nbins: int, optional
        An integer value that determines the number of 
        decision boundaries. 
        Decision boundaries  are set at equally spaced 
        intervals between 0 and 1, inclusive. 
        Greater  values  for nbins give  more  precise 
        estimations  of the AUC,  but can  potentially 
        decrease  performance.  The  maximum value  is 
        999,999.  If negative,  the  maximum value  is 
        used.

    Returns
    -------
    float
        score.
    """
    if not isinstance(pos_label, NoneType) or isinstance(labels, NoneType):
        threshold, false_positive, true_positive = _compute_function_metrics(
            y_true=y_true,
            y_score=_get_yscore(y_score, labels, pos_label),
            input_relation=input_relation,
            pos_label=pos_label,
            nbins=nbins,
            fun_sql_name="roc",
        )
        l = [abs(y - x) for x, y in zip(false_positive, true_positive)]
        best_threshold_arg = max(zip(l, range(len(l))))[1]
        best = max(threshold[best_threshold_arg], 0.001)
        return min(best, 0.999)
    else:
        return _compute_multiclass_metric(
            metric=best_cutoff,
            y_true=y_true,
            y_score=y_score,
            input_relation=input_relation,
            average=average,
            labels=labels,
            nbins=nbins,
        )


@save_verticapy_logs
def roc_auc_score(
    y_true: str,
    y_score: Union[str, ArrayLike],
    input_relation: SQLRelation,
    average: Literal[None, "binary", "micro", "macro", "scores", "weighted"] = None,
    labels: Optional[ArrayLike] = None,
    pos_label: Optional[PythonScalar] = None,
    nbins: int = 10000,
) -> Union[float, list[float]]:
    """
    Computes the ROC AUC (Area Under Curve).

    Parameters
    ----------
    y_true: str
        Response column.
    y_score: str |  ArrayLike
        Prediction.
    input_relation: SQLRelation
        Relation to use for scoring. This relation can 
        be a view, table, or a customized relation (if 
        an alias is used at the end of the relation). 
        For example: (SELECT ... FROM ...) x
    average: str, optional
        The method used to  compute the final score for
        multiclass-classification.
            binary   : considers one of the classes  as
                       positive  and  use  the   binary
                       confusion  matrix to compute the
                       score.
            micro    : positive  and   negative  values 
                       globally.
            macro    : average  of  the  score of  each 
                       class.
            scores   : scores  for   all  the  classes.
            weighted : weighted average of the score of 
                       each class.
        If  empty,  the  behaviour  is  similar to  the 
        'scores' option.
    labels: ArrayLike, optional
        List   of   the  response  column   categories.
    pos_label: PythonScalar, optional
        To  compute  the metric, one of  the  response 
        column classes must be the positive class. The 
        parameter 'pos_label' represents this class.
    nbins: int, optional
        An integer value that determines the number of 
        decision boundaries. 
        Decision boundaries  are set at equally spaced 
        intervals between 0 and 1, inclusive. 
        Greater  values  for nbins give  more  precise 
        estimations  of the AUC,  but can  potentially 
        decrease  performance.  The  maximum value  is 
        999,999.  If negative,  the  maximum value  is 
        used.

    Returns
    -------
    float
        score.
	"""
    if not isinstance(pos_label, NoneType) or isinstance(labels, NoneType):
        false_positive, true_positive = _compute_function_metrics(
            y_true=y_true,
            y_score=_get_yscore(y_score, labels, pos_label),
            input_relation=input_relation,
            pos_label=pos_label,
            nbins=nbins,
            fun_sql_name="roc",
        )[1:]
        return _compute_area(true_positive, false_positive)
    else:
        return _compute_multiclass_metric(
            metric=roc_auc_score,
            y_true=y_true,
            y_score=y_score,
            input_relation=input_relation,
            average=average,
            labels=labels,
            nbins=nbins,
        )


@save_verticapy_logs
def prc_auc_score(
    y_true: str,
    y_score: Union[str, ArrayLike],
    input_relation: SQLRelation,
    average: Literal[None, "binary", "micro", "macro", "scores", "weighted"] = None,
    labels: Optional[ArrayLike] = None,
    pos_label: Optional[PythonScalar] = None,
    nbins: int = 10000,
) -> Union[float, list[float]]:
    """
    Computes the area under the curve (AUC) of a 
    Precision-Recall (PRC) curve.

    Parameters
    ----------
    y_true: str
        Response column.
    y_score: str | ArrayLike
        Prediction.
    input_relation: SQLRelation
        Relation to use for scoring. This relation can 
        be a view, table, or a customized relation (if 
        an alias is used at the end of the relation). 
        For example: (SELECT ... FROM ...) x
    average: str, optional
        The method used to  compute the final score for
        multiclass-classification.
            binary   : considers one of the classes  as
                       positive  and  use  the   binary
                       confusion  matrix to compute the
                       score.
            micro    : positive  and   negative  values 
                       globally.
            macro    : average  of  the  score of  each 
                       class.
            scores   : scores  for   all  the  classes.
            weighted : weighted average of the score of 
                       each class.
        If  empty,  the  behaviour  is  similar to  the 
        'scores' option.
    labels: ArrayLike, optional
        List   of   the  response  column   categories.
    pos_label: PythonScalar, optional
        To  compute  the metric, one of  the  response 
        column classes must be the positive class. The 
        parameter 'pos_label' represents this class.
    nbins: int, optional
        An integer value that determines the number of 
        decision boundaries. 
        Decision boundaries  are set at equally spaced 
        intervals between 0 and 1, inclusive. 
        Greater  values  for nbins give  more  precise 
        estimations  of the AUC,  but can  potentially 
        decrease  performance.  The  maximum value  is 
        999,999.  If negative,  the  maximum value  is 
        used.

    Returns
    -------
    float
        score.
    """
    if not isinstance(pos_label, NoneType) or isinstance(labels, NoneType):
        recall, precision = _compute_function_metrics(
            y_true=y_true,
            y_score=_get_yscore(y_score, labels, pos_label),
            input_relation=input_relation,
            pos_label=pos_label,
            nbins=nbins,
            fun_sql_name="prc",
        )[1:]
        return _compute_area(precision, recall)
    else:
        return _compute_multiclass_metric(
            metric=prc_auc_score,
            y_true=y_true,
            y_score=y_score,
            input_relation=input_relation,
            average=average,
            labels=labels,
            nbins=nbins,
        )


# Logloss Metric.


@save_verticapy_logs
def log_loss(
    y_true: str,
    y_score: Union[str, ArrayLike],
    input_relation: SQLRelation,
    average: Literal[None, "binary", "micro", "macro", "scores", "weighted"] = None,
    labels: Optional[ArrayLike] = None,
    pos_label: PythonScalar = 1,
) -> Union[float, list[float]]:
    """
    Computes the Log Loss.

    Parameters
    ----------
    y_true: str
        Response column.
    y_score: str | ArrayLike
        Prediction Probability.
    input_relation: SQLRelation
        Relation to use for scoring. This relation can be a 
        view, table, or a customized relation (if an  alias 
        is used at the end of the relation). 
        For example: (SELECT ... FROM ...) x
    average: str, optional
        The  method  used  to  compute  the final score for
        multiclass-classification.
            binary   : considers  one  of  the  classes  as
                       positive   and    use   the   binary
                       confusion   matrix  to  compute  the
                       score.
            micro    : positive    and    negative   values 
                       globally.
            macro    : average   of   the   score  of  each 
                       class.
            scores   : scores  for   all  the  classes.
            weighted : weighted  average  of  the score  of 
                       each class.
        If  empty,  the  behaviour  is  similar to  the 
        'scores' option.
    labels: ArrayLike, optional
        List   of    the    response   column    categories.
    pos_label: PythonScalar, optional
        To compute the log loss,  one of the response column 
        classes must  be  the  positive class. The parameter 
        'pos_label' represents this class.

    Returns
    -------
    float
        score.
    """
    if not isinstance(pos_label, NoneType) or isinstance(labels, NoneType):
        y_s = _get_yscore(y_score, labels, pos_label)
        return _executeSQL(
            query=f"""
                SELECT 
                    /*+LABEL('learn.metrics.logloss')*/ 
                    AVG(CASE 
                            WHEN {y_true} = '{pos_label}' 
                            THEN - LOG({y_s}::float + 1e-90) 
                            ELSE - LOG(1 - {y_s}::float + 1e-90) 
                        END) 
                FROM {input_relation} 
                WHERE {y_true} IS NOT NULL 
                  AND {y_s} IS NOT NULL;""",
            title="Computing log loss.",
            method="fetchfirstelem",
        )
    else:
        return _compute_multiclass_metric(
            metric=log_loss,
            y_true=y_true,
            y_score=y_score,
            input_relation=input_relation,
            average=average,
            labels=labels,
            nbins=None,
        )


"""
Reports.
"""
FUNCTIONS_CONFUSION_DICTIONNARY = {
    "accuracy": _accuracy_score,
    "acc": _accuracy_score,
    "balanced_accuracy_score": _balanced_accuracy_score,
    "ba": _balanced_accuracy_score,
    "recall": _recall_score,
    "tpr": _recall_score,
    "precision": _precision_score,
    "ppv": _precision_score,
    "specificity": _specificity_score,
    "tnr": _specificity_score,
    "negative_predictive_value": _negative_predictive_score,
    "npv": _negative_predictive_score,
    "f1": _f1_score,
    "f1_score": _f1_score,
    "false_negative_rate": _false_negative_rate,
    "fnr": _false_negative_rate,
    "false_positive_rate": _false_positive_rate,
    "fpr": _false_positive_rate,
    "false_discovery_rate": _false_discovery_rate,
    "fdr": _false_discovery_rate,
    "false_omission_rate": _false_omission_rate,
    "for": _false_omission_rate,
    "positive_likelihood_ratio": _positive_likelihood_ratio,
    "lr+": _positive_likelihood_ratio,
    "negative_likelihood_ratio": _negative_likelihood_ratio,
    "lr-": _negative_likelihood_ratio,
    "diagnostic_odds_ratio": _diagnostic_odds_ratio,
    "dor": _diagnostic_odds_ratio,
    "mcc": _matthews_corrcoef,
    "bm": _informedness,
    "informedness": _informedness,
    "mk": _markedness,
    "markedness": _markedness,
    "ts": _critical_success_index,
    "csi": _critical_success_index,
    "critical_success_index": _critical_success_index,
    "fowlkes_mallows_index": _fowlkes_mallows_index,
    "fm": _fowlkes_mallows_index,
    "prevalence_threshold": _prevalence_threshold,
    "pt": _prevalence_threshold,
}

FUNCTIONS_OTHER_METRICS_DICTIONNARY = {
    "auc": roc_auc_score,
    "roc_auc": roc_auc_score,
    "prc_auc": prc_auc_score,
    "best_cutoff": best_cutoff,
    "best_threshold": best_cutoff,
    "log_loss": log_loss,
    "logloss": log_loss,
}


@save_verticapy_logs
def classification_report(
    y_true: Optional[str] = None,
    y_score: Optional[list] = None,
    input_relation: Optional[SQLRelation] = None,
    metrics: Union[None, str, list[str]] = None,
    labels: Optional[ArrayLike] = None,
    cutoff: Optional[PythonNumber] = None,
    nbins: int = 10000,
    estimator: Optional["VerticaModel"] = None,
) -> Union[float, TableSample]:
    """
    Computes  a classification  report using  multiple 
    metrics (AUC, accuracy, PRC AUC, F1...). In the case
    of multiclass classification, it  considers each 
    category as positive and switches to the next one 
    during the computation.

    Parameters
    ----------
    y_true: str
        Response column.
    y_score: str
        Prediction.
    input_relation: SQLRelation
        Relation to use for scoring. This relation can 
        be a view, table, or a customized relation (if 
        an alias is used at the end of the relation). 
        For example: (SELECT ... FROM ...) x
    metrics: list, optional
        List of the metrics used to compute the final 
        report.
            accuracy    : Accuracy
            aic         : Akaike’s  Information  Criterion
            auc         : Area Under the Curve (ROC)
            ba          : Balanced Accuracy
                          = (tpr + tnr) / 2
            best_cutoff : Cutoff  which optimised the  ROC 
                          Curve prediction.
            bic         : Bayesian  Information  Criterion
            bm          : Informedness = tpr + tnr - 1
            csi         : Critical Success Index 
                          = tp / (tp + fn + fp)
            f1          : F1 Score
            fdr         : False Discovery Rate = 1 - ppv
            fm          : Fowlkes–Mallows index
                          = sqrt(ppv * tpr)
            fnr         : False Negative Rate = fn / (fn + tp)
            for         : False Omission Rate = 1 - npv
            fpr         : False Positive Rate = fp / (fp + tn)
            logloss     : Log Loss
            lr+         : Positive Likelihood Ratio
                          = tpr / fpr
            lr-         : Negative Likelihood Ratio
                          = fnr / tnr
            dor         : Diagnostic Odds Ratio
            mcc         : Matthews Correlation Coefficient 
            mk          : Markedness = ppv + npv - 1
            npv         : Negative Predictive Value 
                          = tn / (tn + fn)
            prc_auc     : Area Under the Curve (PRC)
            precision   : Precision = tp / (tp + fp)
            pt          : Prevalence Threshold
                          = sqrt(fpr) / (sqrt(tpr) + sqrt(fpr))
            recall      : Recall = tp / (tp + fn)
            specificity : Specificity = tn / (tn + fp)
    labels: ArrayLike, optional
    	List of the response column categories to use.
    cutoff: PythonNumber, optional
    	Cutoff  for which the tested category will  be 
        accepted as prediction.
    nbins: int, optional
        [Used to compute ROC AUC, PRC AUC and the best 
        cutoff]
        An integer value that determines the number of 
        decision boundaries. 
        Decision boundaries  are set at equally spaced 
        intervals between 0 and 1, inclusive. 
        Greater  values  for nbins give  more  precise 
        estimations  of the AUC,  but can  potentially 
        decrease  performance.  The  maximum value  is 
        999,999.  If negative,  the  maximum value  is 
        used.
    estimator: object, optional
        Estimator used to compute the classification 
        report.

    Returns
    -------
    TableSample
     	report.
	"""
    return_scalar = False
    if isinstance(metrics, str):
        metrics = [metrics]
        return_scalar = True
    if estimator:
        num_classes = len(estimator.classes_)
        labels = labels if (num_classes != 2) else [estimator.classes_[1]]
    else:
        labels = [1] if isinstance(labels, NoneType) else labels
        num_classes = len(labels) + 1
    if isinstance(metrics, NoneType):
        metrics = [
            "auc",
            "prc_auc",
            "accuracy",
            "log_loss",
            "precision",
            "recall",
            "f1_score",
            "mcc",
            "informedness",
            "markedness",
            "csi",
        ]
    values = {"index": metrics}
    if isinstance(cutoff, NoneType) and num_classes > 2:
        if estimator:
            cm = estimator.confusion_matrix()
        else:
            cm = confusion_matrix(y_true, y_score, input_relation, labels=labels)
        all_cm_metrics = _compute_classes_tn_fn_fp_tp_from_cm(cm)
        is_multi = True
    else:
        all_cm_metrics = []
        is_multi = False
    for idx, pos_label in enumerate(labels):
        if is_multi:
            tn, fn, fp, tp = all_cm_metrics[idx]
        else:
            if estimator:
                cm = estimator.confusion_matrix(pos_label=pos_label, cutoff=cutoff)
            else:
                y_s = y_score[0].format(pos_label)
                y_p = y_score[1]
                y_t = f"DECODE({y_true}, '{pos_label}', 1, 0)"
                cm = confusion_matrix(y_true, y_p, input_relation, pos_label=pos_label)
            tn, tp = cm[0][0], cm[1][1]
            fn, fp = cm[1][0], cm[0][1]
        if len(labels) == 1:
            key = "value"
        else:
            key = pos_label
        values[key] = []
        for m in metrics:
            if m in FUNCTIONS_CONFUSION_DICTIONNARY:
                fun = FUNCTIONS_CONFUSION_DICTIONNARY[m]
                values[key] += [fun(tn, fn, fp, tp)]
            elif m in FUNCTIONS_OTHER_METRICS_DICTIONNARY:
                if estimator:
                    values[key] += [
                        estimator.score(pos_label=pos_label, metric=m, nbins=nbins)
                    ]
                else:
                    fun = FUNCTIONS_OTHER_METRICS_DICTIONNARY[m]
                    values[key] += [fun(y_t, y_s, input_relation, pos_label=1)]
            else:
                possible_metrics = list(FUNCTIONS_CONFUSION_DICTIONNARY) + list(
                    FUNCTIONS_OTHER_METRICS_DICTIONNARY
                )
                possible_metrics = "|".join(possible_metrics)
                raise ValueError(
                    f"Undefined Metric '{m}'. Must be in {possible_metrics}."
                )
        if not is_multi:
            all_cm_metrics += [(tn, fn, fp, tp)]
    res = TableSample(values)
    if num_classes > 2:
        return_scalar = False
        res_array = res.to_numpy()
        n, m = res_array.shape
        avg_macro, avg_micro, avg_weighted = [], [], []
        for i in range(n):
            avg_macro += [np.mean(res_array[i])]
            weights = np.array([args[3] + args[1] for args in all_cm_metrics])
            avg_weighted += [(res_array[i] * weights).sum() / weights.sum()]
        res.values["avg_macro"] = avg_macro
        res.values["avg_weighted"] = avg_weighted
        args = [sum(args[i] for args in all_cm_metrics) for i in range(4)]
        for m in metrics:
            if m in FUNCTIONS_CONFUSION_DICTIONNARY:
                fun = FUNCTIONS_CONFUSION_DICTIONNARY[m]
                avg_micro += [fun(*args)]
            else:
                avg_micro += [None]
        res.values["avg_micro"] = avg_micro
    if return_scalar:
        res_array = res.to_numpy()
        n, m = res_array.shape
        if n == 1 and m == 1:
            return float(res_array[0][0])
    return res<|MERGE_RESOLUTION|>--- conflicted
+++ resolved
@@ -60,12 +60,13 @@
             weighted : weighted average of the score of 
                     each class.
             scores   : scores  for   all  the  classes.''',
-    'labels': '''    labels: ArrayLike, optional
+    'labels': '''    labels: ArrayLike
         List   of   the  response  column   categories.''',
-    'pos_label': '''    pos_label: PythonScalar, optional
-        To  compute  the metric, one of  the  response 
-        column  classes must be the positive class. The 
-        parameter 'pos_label' represents this class.'''
+    'cm_pos_label': '''    pos_label: str / PythonNumber, optional
+        To compute the one dimensional confusion 
+        matrix, one  of the response column classes must
+        be the positive class. The parameter 'pos_label' 
+        represents this class.'''
 }
 
 
@@ -231,6 +232,7 @@
     return _compute_final_score_from_cm(metric, cm, average=average, multi=multi)
 
 
+@param_docstring(PARAMETER_DESCRIPTIONS, 'y_true', 'y_score', 'input_relation', 'labels', 'cm_pos_label')
 @check_minimum_version
 @save_verticapy_logs
 def confusion_matrix(
@@ -241,82 +243,13 @@
     pos_label: Optional[PythonScalar] = None,
 ) -> np.ndarray:
     """
-    Computes the Confusion Matrix.
-    
-    Parameters
-    ----------
-    y_true: str
-        Response column.
-    y_score: str
-        Prediction.
-    input_relation: SQLRelation
-        Relation used for scoring. This relation can 
-        be a view, table, or a customized relation (if 
-        an alias is used at the end of the relation). 
-        For example: (SELECT ... FROM ...) x
-    labels: ArrayLike
-        List  of  the   response   column  categories.
-    pos_label: str / PythonNumber, optional
-        To compute the one dimensional Confusion 
-        Matrix, one  of the response column class must
-        be the positive class. The parameter 'pos_label' 
-        represents this class.
+    Computes the confusion matrix.
 
     Returns
     -------
     Array
         confusion matrix.
     """
-<<<<<<< HEAD
-    res = _executeSQL(
-        query=f"""
-        SELECT 
-            CONFUSION_MATRIX(obs, response 
-            USING PARAMETERS num_classes = 2) OVER() 
-        FROM 
-            (SELECT 
-                DECODE({y_true}, '{pos_label}', 
-                       1, NULL, NULL, 0) AS obs, 
-                DECODE({y_score}, '{pos_label}', 
-                       1, NULL, NULL, 0) AS response 
-             FROM {input_relation}) VERTICAPY_SUBTABLE;""",
-        title="Computing Confusion matrix.",
-        method="fetchall",
-    )
-    return np.round(np.array([x[1:-1] for x in res])).astype(int)
-
-
-@param_docstring(PARAMETER_DESCRIPTIONS, 'y_true', 'y_score', 'input_relation', 'labels')
-@check_minimum_version
-@save_verticapy_logs
-def multilabel_confusion_matrix(
-    y_true: str, y_score: str, input_relation: SQLRelation, labels: ArrayLike,
-) -> np.ndarray:
-    """
-    Computes the Multi-Label Confusion Matrix.
-
-    Returns
-    -------
-    Array
-        confusion matrix.
-    """
-    num_classes = str(len(labels))
-    query = f"""
-        SELECT 
-          CONFUSION_MATRIX(obs, response 
-          USING PARAMETERS num_classes = {num_classes}) OVER() 
-       FROM (SELECT DECODE({y_true}"""
-    for idx, l in enumerate(labels):
-        query += f", '{l}', {idx}"
-    query += f") AS obs, DECODE({y_score}"
-    for idx, l in enumerate(labels):
-        query += f", '{l}', {idx}"
-    query += f") AS response FROM {input_relation}) VERTICAPY_SUBTABLE;"
-    res = _executeSQL(
-        query=query, title="Computing Confusion Matrix.", method="fetchall",
-    )
-    return np.round(np.array([x[1:-1] for x in res])).astype(int)
-=======
     if isinstance(pos_label, NoneType) and isinstance(labels, NoneType):
         pos_label = 1
     if not (isinstance(pos_label, NoneType)):
@@ -355,7 +288,6 @@
         return np.round(np.array([x[1:-1] for x in res])).astype(int)
     else:
         raise ValueError("Parameters 'labels' and 'pos_label' can not be both empty.")
->>>>>>> 11975d46
 
 
 """
