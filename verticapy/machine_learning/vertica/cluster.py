--- conflicted
+++ resolved
@@ -583,13 +583,8 @@
         would pickle a ``scikit-learn`` model.
 
     The preceding methods for exporting the
-<<<<<<< HEAD
-    model use ``MemModel``, and it is recommended
-    to use ``MemModel`` directly.
-=======
     model use ``MemModel``, and it is
     recommended to use ``MemModel`` directly.
->>>>>>> d0d7abd2
 
     **To SQL**
 
@@ -1167,13 +1162,8 @@
         would pickle a ``scikit-learn`` model.
 
     The preceding methods for exporting the
-<<<<<<< HEAD
-    model use ``MemModel``, and it is recommended
-    to use ``MemModel`` directly.
-=======
     model use ``MemModel``, and it is
     recommended to use ``MemModel`` directly.
->>>>>>> d0d7abd2
 
     **To SQL**
 
@@ -1772,13 +1762,8 @@
         would pickle a ``scikit-learn`` model.
 
     The preceding methods for exporting the
-<<<<<<< HEAD
-    model use ``MemModel``, and it is recommended
-    to use ``MemModel`` directly.
-=======
     model use ``MemModel``, and it is
     recommended to use ``MemModel`` directly.
->>>>>>> d0d7abd2
 
     **To SQL**
 
