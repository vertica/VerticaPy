"""
Copyright  (c)  2018-2023 Open Text  or  one  of its
affiliates.  Licensed  under  the   Apache  License,
Version 2.0 (the  "License"); You  may  not use this
file except in compliance with the License.

You may obtain a copy of the License at:
http://www.apache.org/licenses/LICENSE-2.0

Unless  required  by applicable  law or  agreed to in
writing, software  distributed  under the  License is
distributed on an  "AS IS" BASIS,  WITHOUT WARRANTIES
OR CONDITIONS OF ANY KIND, either express or implied.
See the  License for the specific  language governing
permissions and limitations under the License.
"""
from collections import namedtuple

import numpy as np

from verticapy.connection import current_cursor
from verticapy.tests_new.machine_learning.vertica import (
    REL_TOLERANCE,
    ABS_TOLERANCE,
    rel_tolerance_map,
)
from vertica_highcharts.highcharts.highcharts import Highchart
import plotly
from scipy import stats
import pytest
import matplotlib.pyplot as plt

details_report_args = (
    "metric, expected, _rel_tolerance, _abs_tolerance",
    [
        ("Dep. Variable", '"quality"', "NA", "NA"),
        ("Model", "LinearRegression", "NA", "NA"),
        ("No. Observations", None, REL_TOLERANCE, ABS_TOLERANCE),
        ("No. Predictors", None, REL_TOLERANCE, ABS_TOLERANCE),
        ("R-squared", None, rel_tolerance_map, ABS_TOLERANCE),
        ("Adj. R-squared", None, rel_tolerance_map, ABS_TOLERANCE),
        ("F-statistic", None, rel_tolerance_map, 1e-9),
        ("Prob (F-statistic)", None, REL_TOLERANCE, ABS_TOLERANCE),
        ("Kurtosis", None, 1e-2, ABS_TOLERANCE),
        ("Skewness", None, 1e-3, ABS_TOLERANCE),
        ("Jarque-Bera (JB)", None, 1e-2, ABS_TOLERANCE),
    ],
)
anova_report_args = (
    "metric, metric_types, _rel_tolerance, _abs_tolerance",
    [
        ("df", ("dfr", "dfe"), rel_tolerance_map, ABS_TOLERANCE),
        ("ss", ("ssr", "sse"), rel_tolerance_map, ABS_TOLERANCE),
        ("ms", ("msr", "mse"), rel_tolerance_map, ABS_TOLERANCE),
        ("f", ("f", ""), rel_tolerance_map, ABS_TOLERANCE),
        ("p_value", ("p_value", ""), rel_tolerance_map, ABS_TOLERANCE),
    ],
)

regression_metrics_args = (
    "vpy_metric_name, py_metric_name, _rel_tolerance",
    [
        (("explained_variance", None), "explained_variance_score", rel_tolerance_map),
        (("max_error", None), "max_error", rel_tolerance_map),
        (("median_absolute_error", None), "median_absolute_error", rel_tolerance_map),
        (("mean_absolute_error", None), "mean_absolute_error", rel_tolerance_map),
        (("mean_squared_error", None), "mean_squared_error", rel_tolerance_map),
        (("mean_squared_log_error", None), "mean_squared_log_error", rel_tolerance_map),
        (
            (
                "rmse",
                "root_mean_squared_error",
            ),
            "rmse",
            rel_tolerance_map,
        ),
        (("r2", None), "r2_score", rel_tolerance_map),
        (("r2_adj", None), "rsquared_adj", rel_tolerance_map),
        (("aic", None), "aic", rel_tolerance_map),
        (("bic", None), "bic", rel_tolerance_map),
    ],
)

classification_metrics_args = (
    "vpy_metric_name, py_metric_name, _rel_tolerance",
    [
        (("auc", None), "auc", rel_tolerance_map),
        (("prc_auc", None), "prc_auc", rel_tolerance_map),
        (("accuracy", None), "accuracy_score", rel_tolerance_map),
        (
            ("log_loss", None),
            "log_loss",
            rel_tolerance_map,
        ),  # vertica uses log base 10, sklean uses natural log(e)
        (("precision", None), "precision_score", rel_tolerance_map),
        (("recall", None), "recall_score", rel_tolerance_map),
        (("f1_score", None), "f1_score", rel_tolerance_map),
        (("mcc", None), "matthews_corrcoef", rel_tolerance_map),
        # (("informedness", None), "informedness", rel_tolerance_map), # getting mismatch for xgb
        (("markedness", None), "markedness", rel_tolerance_map),
        (("csi", None), "critical_success_index", rel_tolerance_map),
    ],
)


@pytest.fixture
def model_params(model_class):
    """
    fixture - model parameters
    """
    model_params_map = {
        "RandomForestRegressor": (
            "n_estimators, max_features, max_leaf_nodes, sample, max_depth, min_samples_leaf, min_info_gain, nbins",
            [
                # (None, None, None, None, None, None, None, None),  # accuracy does not mach with default parameters
                (10, 1, 10, 0.632, 5, 1, None, None),
                # (5, 'max', 1e6, 0.42, 6, 8, 0.3, 20),
            ],
        ),
        "RandomForestClassifier": (
            "n_estimators, max_features, max_leaf_nodes, sample, max_depth, min_samples_leaf, min_info_gain, nbins",
            [
                # (None, None, None, None, None, None, None, None),  # accuracy does not mach with default parameters
                (10, 1, 10, 0.632, 5, 1, None, None),
                # (5, 'max', 1e6, 0.42, 6, 8, 0.3, 20),
            ],
        ),
        "DecisionTreeRegressor": (
            "max_features, max_leaf_nodes, max_depth, min_samples_leaf, min_info_gain, nbins",
            [
                # (None, None, None, None, None, None, None, None),  # accuracy does not mach with default parameters
                (1, 10, 5, 1, None, None),
                # (5, 'max', 1e6, 0.42, 6, 8, 0.3, 20),
            ],
        ),
        "DecisionTreeClassifier": (
            "max_features, max_leaf_nodes, max_depth, min_samples_leaf, min_info_gain, nbins",
            [
                # (None, None, None, None, None, None, None, None),  # accuracy does not mach with default parameters
                (1, 10, 5, 1, None, None),
                # (5, 'max', 1e6, 0.42, 6, 8, 0.3, 20),
            ],
        ),
        "XGBRegressor": (
            "max_ntree, max_depth, nbins, learning_rate, min_split_loss, weight_reg, sample, col_sample_by_tree, col_sample_by_node",
            [
                # (None, None, None, None, None, None, None, None),  # accuracy does not mach with default parameters
                (10, 5, 32, 0.1, 0.0, 0.0, 1.0, 1.0, 1.0),
                # (5, 'max', 1e6, 0.42, 6, 8, 0.3, 20),
            ],
        ),
        "XGBClassifier": (
            "max_ntree, max_depth, nbins, learning_rate, min_split_loss, weight_reg, sample, col_sample_by_tree, col_sample_by_node",
            [
                # (None, None, None, None, None, None, None, None),  # accuracy does not mach with default parameters
                (10, 5, 32, 0.1, 0.0, 0.0, 1.0, 1.0, 1.0),
                # (5, 'max', 1e6, 0.42, 6, 8, 0.3, 20),
            ],
        ),
        "DummyTreeRegressor": (),
        "DummyTreeClassifier": (),
        "Ridge": (
            "tol, c, max_iter, solver, fit_intercept",
            [
                (1e-6, 1, 100, "bfgs", True),
                (1e-4, 0.99, 200, "newton", False),
            ],
        ),
        "Lasso": (
            "tol, c, max_iter, solver, fit_intercept",
            [
                # (1e-6, 1, 100, 'bfgs', True), # bfgs not supported
                # (1e-4, 0.99, 200, 'newton', False), # newton not supported
                (1e-4, 1, 200, "cgd", False)
            ],
        ),
        "ElasticNet": (
            "tol, c, max_iter, solver, l1_ratio, fit_intercept",
            [
                # (1e-6, 1, 100, 'bfgs', 0.5, True), # bfgs not supported
                # (1e-4, 0.99, 200, 'newton', 0.9, False), # newton not supported
                (
                    1e-4,
                    1,
                    200,
                    "cgd",
                    0.5,
                    True,
                )  # l1_ratio 0.4 not matches with python
            ],
        ),
        "LinearRegression": (
            "tol, max_iter, solver, fit_intercept",
            [
                (1e-6, 100, "bfgs", True),
                (1e-4, 200, "newton", False),
                (1e-4, 200, "cgd", False),
            ],
        ),
        "LinearSVR": (
            "tol, c, intercept_scaling, intercept_mode, acceptable_error_margin, max_iter",
            [
                (1e-6, 1, 1, "regularized", 0.1, 100),
                (1e-4, 1, 0.6, "unregularized", 0, 200),
                (1e-4, 1, 0, "regularized", 1, 400),
                (1e-4, 1, 3, "unregularized", 0.5, 500),
            ],
        ),
        "PoissonRegressor": (
            "tol, penalty, c, max_iter, solver, fit_intercept",
            [
                (1e-6, "l2", 1, 100, "newton", True),
            ],
        ),
        "AR": (
            "p, method, penalty, c, missing, npredictions",
            [
                (3, "ols", "none", 1, "linear_interpolation", 144),
            ],
        ),
<<<<<<< HEAD
        "MA": (
            "q, method, penalty, c, missing, npredictions",
            [
                (3, "ols", "none", 1, "linear_interpolation", 144),
            ],
        ),
=======
>>>>>>> c8b606c5
    }

    return model_params_map[model_class]


def regression_report_none(
    get_vpy_model,
    get_py_model,
    model_class,
    regression_metrics,
    fun_name,
    vpy_metric_name,
    py_metric_name,
    _rel_tolerance,
    model_params,
):
    """
    test function - regression/report None
    """
    _model_class_tuple = (
        None
        if model_class in ["DummyTreeRegressor", "DummyTreeClassifier"]
        else namedtuple(model_class, model_params[0])(*model_params[1][0])
    )
    vpy_model_obj = get_vpy_model(model_class)

    if model_class in ["AR", "MA", "ARMA", "ARIMA"]:
        reg_rep = (
            vpy_model_obj.model.report(
                start=_model_class_tuple.p + 1,
                npredictions=_model_class_tuple.npredictions,
            )
            if fun_name == "report"
            else vpy_model_obj.model.regression_report(
                start=_model_class_tuple.p + 1,
                npredictions=_model_class_tuple.npredictions,
            )
        )
    else:
        reg_rep = (
            vpy_model_obj.model.report()
            if fun_name == "report"
            else vpy_model_obj.model.regression_report()
        )
    vpy_rep_map = dict(zip(reg_rep["index"], reg_rep["value"]))

    if vpy_metric_name[0] in vpy_rep_map or vpy_metric_name[1] in vpy_rep_map:
        vpy_score = vpy_rep_map[
            vpy_metric_name[0] if vpy_metric_name[1] is None else vpy_metric_name[1]
        ]
    else:
        pytest.skip(f"{vpy_metric_name[0]} metric is not applicable for {model_class}")

    if model_class in [
        "RandomForestRegressor",
        "DecisionTreeRegressor",
        "DummyTreeRegressor",
        "XGBRegressor",
    ]:
        py_model_obj = get_py_model(model_class)
        regression_metrics_map = regression_metrics(model_class, model_obj=py_model_obj)
    else:
        # py_model_obj = get_py_model(model_class)
        regression_metrics_map = regression_metrics(model_class)

    py_score = regression_metrics_map[py_metric_name]

    print(
        f"Metric Name: {vpy_metric_name, py_metric_name}, vertica: {vpy_score}, sklearn: {py_score}"
    )

    return vpy_score, py_score


def regression_report_details(
    model_class,
    get_vpy_model,
    get_py_model,
    regression_metrics,
    fun_name,
    metric,
    expected,
    _rel_tolerance,
    _abs_tolerance,
):
    """
    test function - regression/report details
    """
    vpy_model_obj = get_vpy_model(model_class)

    reg_rep_details = (
        vpy_model_obj.model.report(metrics="details")
        if fun_name == "report"
        else vpy_model_obj.model.regression_report(metrics="details")
    )
    vpy_reg_rep_details_map = dict(
        zip(reg_rep_details["index"], reg_rep_details["value"])
    )

    # Python
    if model_class in [
        "RandomForestRegressor",
        "DecisionTreeRegressor",
        "DummyTreeRegressor",
        "XGBRegressor",
    ]:
        py_model_obj = get_py_model(model_class)
        regression_metrics_map = regression_metrics(model_class, model_obj=py_model_obj)
    else:
        py_model_obj = get_py_model(model_class)
        regression_metrics_map = regression_metrics(model_class)

    if metric == "No. Observations":
        py_res = len(py_model_obj.y)
    elif metric == "Model":
        if model_class == "RandomForestRegressor":
            py_res = "RandomForestRegressor"
        elif model_class == "DecisionTreeRegressor":
            py_res = "RandomForestRegressor"  # need to check on this
        elif model_class == "XGBRegressor":
            py_res = "XGBRegressor"  # need to check on this
        elif model_class == "DummyTreeRegressor":
            py_res = "DummyTreeRegressor"
        elif model_class == "LinearSVR":
            py_res = "LinearSVR"
        elif model_class == "PoissonRegressor":
            py_res = "PoissonRegressor"
        else:
            py_res = "LinearRegression"
    elif metric == "No. Predictors":
        py_res = len(py_model_obj.X.columns)
    elif metric == "R-squared":
        py_res = regression_metrics_map["r2_score"]
    elif metric == "Adj. R-squared":
        py_res = regression_metrics_map["rsquared_adj"]
    elif metric == "F-statistic":
        py_res = regression_metrics_map["f"]
    elif metric == "Prob (F-statistic)":
        py_res = regression_metrics_map["p_value"]
    elif metric == "Kurtosis":
        py_res = stats.kurtosis(py_model_obj.y)
    elif metric == "Skewness":
        py_res = stats.skew(py_model_obj.y)
    elif metric == "Jarque-Bera (JB)":
        py_res = stats.jarque_bera(py_model_obj.y).statistic
    else:
        py_res = expected

    return vpy_reg_rep_details_map, py_res


def regression_report_anova(
    model_class,
    get_vpy_model,
    get_py_model,
    regression_metrics,
    fun_name,
    _rel_tolerance,
    _abs_tolerance,
):
    """
    test function - regression/report anova
    """
    vpy_model_obj = get_vpy_model(model_class)

    reg_rep_anova = (
        vpy_model_obj.model.report(metrics="anova")
        if fun_name == "report"
        else vpy_model_obj.model.regression_report(metrics="anova")
    )

    # Python
    if model_class in [
        "RandomForestRegressor",
        "DecisionTreeRegressor",
        "DummyTreeRegressor",
        "XGBRegressor",
    ]:
        py_model_obj = get_py_model(model_class)
        regression_metrics_map = regression_metrics(model_class, model_obj=py_model_obj)
    else:
        regression_metrics_map = regression_metrics(model_class)

    return reg_rep_anova, regression_metrics_map


def model_score(
    model_class,
    get_vpy_model,
    get_py_model,
    _metrics,
    vpy_metric_name,
    py_metric_name,
    _rel_tolerance,
    model_params,
):
    """
    test function - score
    """
    _model_class_tuple = (
        None
        if model_class in ["DummyTreeRegressor", "DummyTreeClassifier"]
        else namedtuple(model_class, model_params[0])(*model_params[1][0])
    )

    # # skipping a test
    # if (model_class in ["Ridge", "LinearRegression"] and _model_class.solver == "cgd") or (
    #         model_class in ["Lasso", "ElasticNet"]
    #         and _model_class.solver
    #         in [
    #             "bfgs",
    #             "newton",
    #         ]
    # ):
    #     pytest.skip(
    #         f"optimizer [{_model_class.solver}] is not supported for [{model_class}] model"
    #     )

    if model_class == "RandomForestRegressor":
        vpy_model_obj = get_vpy_model(
            model_class,
            n_estimators=_model_class_tuple.n_estimators,
            max_features=_model_class_tuple.max_features,
            max_leaf_nodes=_model_class_tuple.max_leaf_nodes,
            sample=_model_class_tuple.sample,
            max_depth=_model_class_tuple.max_depth,
            min_samples_leaf=_model_class_tuple.min_samples_leaf,
            min_info_gain=_model_class_tuple.min_info_gain,
            nbins=_model_class_tuple.nbins,
        )
        vpy_score = vpy_model_obj.model.score(metric=vpy_metric_name[0])
    elif model_class in ["RandomForestClassifier"]:
        vpy_model_obj = get_vpy_model(
            model_class,
            n_estimators=_model_class_tuple.n_estimators,
            max_features=_model_class_tuple.max_features,
            max_leaf_nodes=_model_class_tuple.max_leaf_nodes,
            sample=_model_class_tuple.sample,
            max_depth=_model_class_tuple.max_depth,
            min_samples_leaf=_model_class_tuple.min_samples_leaf,
            min_info_gain=_model_class_tuple.min_info_gain,
            nbins=_model_class_tuple.nbins,
        )
        vpy_score = vpy_model_obj.model.score(
            metric=vpy_metric_name[0], average="binary", pos_label=1
        )
    elif model_class == "DecisionTreeRegressor":
        vpy_model_obj = get_vpy_model(
            model_class,
            max_features=_model_class_tuple.max_features,
            max_leaf_nodes=_model_class_tuple.max_leaf_nodes,
            max_depth=_model_class_tuple.max_depth,
            min_samples_leaf=_model_class_tuple.min_samples_leaf,
            min_info_gain=_model_class_tuple.min_info_gain,
            nbins=_model_class_tuple.nbins,
        )
        vpy_score = vpy_model_obj.model.score(metric=vpy_metric_name[0])
    elif model_class == "DecisionTreeClassifier":
        vpy_model_obj = get_vpy_model(
            model_class,
            max_features=_model_class_tuple.max_features,
            max_leaf_nodes=_model_class_tuple.max_leaf_nodes,
            max_depth=_model_class_tuple.max_depth,
            min_samples_leaf=_model_class_tuple.min_samples_leaf,
            min_info_gain=_model_class_tuple.min_info_gain,
            nbins=_model_class_tuple.nbins,
        )
        vpy_score = vpy_model_obj.model.score(
            metric=vpy_metric_name[0], average="binary", pos_label=1
        )
    elif model_class == "XGBRegressor":
        vpy_model_obj = get_vpy_model(
            model_class,
            max_ntree=_model_class_tuple.max_ntree,
            max_depth=_model_class_tuple.max_depth,
            nbins=_model_class_tuple.nbins,
            learning_rate=_model_class_tuple.learning_rate,
            min_split_loss=_model_class_tuple.min_split_loss,
            weight_reg=_model_class_tuple.weight_reg,
            sample=_model_class_tuple.sample,
            col_sample_by_tree=_model_class_tuple.col_sample_by_tree,
            col_sample_by_node=_model_class_tuple.col_sample_by_node,
        )
        vpy_score = vpy_model_obj.model.score(metric=vpy_metric_name[0])
    elif model_class == "XGBClassifier":
        vpy_model_obj = get_vpy_model(
            model_class,
            max_ntree=_model_class_tuple.max_ntree,
            max_depth=_model_class_tuple.max_depth,
            nbins=_model_class_tuple.nbins,
            learning_rate=_model_class_tuple.learning_rate,
            min_split_loss=_model_class_tuple.min_split_loss,
            weight_reg=_model_class_tuple.weight_reg,
            sample=_model_class_tuple.sample,
            col_sample_by_tree=_model_class_tuple.col_sample_by_tree,
            col_sample_by_node=_model_class_tuple.col_sample_by_node,
        )
        vpy_score = vpy_model_obj.model.score(
            metric=vpy_metric_name[0], average="binary", pos_label=1
        )
    elif model_class in ["DummyTreeRegressor", "DummyTreeClassifier"]:
        vpy_model_obj = get_vpy_model(model_class)
        vpy_score = vpy_model_obj.model.score(metric=vpy_metric_name[0])
    elif model_class == "LinearSVR":
        vpy_model_obj = get_vpy_model(
            model_class,
            tol=_model_class_tuple.tol,
            c=_model_class_tuple.c,
            intercept_scaling=_model_class_tuple.intercept_scaling,
            intercept_mode=_model_class_tuple.intercept_mode,
            acceptable_error_margin=_model_class_tuple.acceptable_error_margin,
            max_iter=_model_class_tuple.max_iter,
        )
        vpy_score = vpy_model_obj.model.score(metric=vpy_metric_name[0])
    elif model_class == "PoissonRegressor":
        vpy_model_obj = get_vpy_model(
            model_class,
            penalty=_model_class_tuple.penalty,
            tol=_model_class_tuple.tol,
            C=_model_class_tuple.c,
            max_iter=_model_class_tuple.max_iter,
            solver=_model_class_tuple.solver,
            fit_intercept=_model_class_tuple.fit_intercept,
        )
        vpy_score = vpy_model_obj.model.score(metric=vpy_metric_name[0])
    elif model_class == "AR":
        vpy_model_obj = get_vpy_model(
            model_class,
            p=_model_class_tuple.p,
            method=_model_class_tuple.method,
            penalty=_model_class_tuple.penalty,
            C=_model_class_tuple.c,
            missing=_model_class_tuple.missing,
        )
        vpy_score = vpy_model_obj.model.score(
            metric=vpy_metric_name[0],
            start=_model_class_tuple.p + 1,
            npredictions=_model_class_tuple.npredictions,
        )
    elif model_class == "LinearRegression":
        vpy_model_obj = get_vpy_model(
            model_class,
            tol=_model_class_tuple.tol,
            max_iter=_model_class_tuple.max_iter,
            solver=_model_class_tuple.solver,
            fit_intercept=_model_class_tuple.fit_intercept,
        )
        vpy_score = vpy_model_obj.model.score(metric=vpy_metric_name[0])
    elif model_class == "ElasticNet":
        vpy_model_obj = get_vpy_model(
            model_class,
            tol=_model_class_tuple.tol,
            c=_model_class_tuple.c,
            max_iter=_model_class_tuple.max_iter,
            solver=_model_class_tuple.solver,
            l1_ratio=_model_class_tuple.l1_ratio,
            fit_intercept=_model_class_tuple.fit_intercept,
        )
        vpy_score = vpy_model_obj.model.score(metric=vpy_metric_name[0])
    elif model_class in ["Ridge", "Lasso"]:
        vpy_model_obj = get_vpy_model(
            model_class,
            tol=_model_class_tuple.tol,
            c=_model_class_tuple.c,
            max_iter=_model_class_tuple.max_iter,
            solver=_model_class_tuple.solver,
            fit_intercept=_model_class_tuple.fit_intercept,
        )
        vpy_score = vpy_model_obj.model.score(metric=vpy_metric_name[0])
    else:
        pytest.skip(f"Invalid parameters {_model_class_tuple} for {model_class}")

    if model_class in [
        "RandomForestClassifier",
        "DecisionTreeClassifier",
        "DummyTreeClassifier",
        "XGBClassifier",
    ]:
        vpy_model_obj.pred_vdf.drop(
            columns=["survived_pred"]
        )  # this is added if parameters runs in loop
    elif model_class in [
        "AR",
        "MA",
        "ARMA",
        "ARIMA",
    ]:
        vpy_model_obj.pred_vdf.drop(
            columns=["prediction"]
        )  # this is added if parameters runs in loop
    else:
        vpy_model_obj.pred_vdf.drop(
            columns=["quality_pred"]
        )  # this is added if parameters runs in loop

    # python
    if model_class in ["RandomForestRegressor"]:
        py_model_obj = get_py_model(
            model_class,
            n_estimators=_model_class_tuple.n_estimators,
            max_features=_model_class_tuple.max_features,
            max_leaf_nodes=_model_class_tuple.max_leaf_nodes,
            sample=_model_class_tuple.sample,
            max_depth=_model_class_tuple.max_depth,
            min_samples_leaf=_model_class_tuple.min_samples_leaf,
        )
        metrics_map = _metrics(model_class, model_obj=py_model_obj)
        py_score = metrics_map[py_metric_name]
    elif model_class in ["RandomForestClassifier"]:
        py_model_obj = get_py_model(
            model_class,
            n_estimators=_model_class_tuple.n_estimators,
            max_features=_model_class_tuple.max_features,
            max_leaf_nodes=_model_class_tuple.max_leaf_nodes,
            sample=_model_class_tuple.sample,
            max_depth=_model_class_tuple.max_depth,
            min_samples_leaf=_model_class_tuple.min_samples_leaf,
        )
        _metrics = _metrics(model_class, model_obj=py_model_obj)
        py_score = _metrics[py_metric_name]
    elif model_class in ["DecisionTreeRegressor"]:
        py_model_obj = get_py_model(
            model_class,
            max_features=_model_class_tuple.max_features,
            max_leaf_nodes=_model_class_tuple.max_leaf_nodes,
            max_depth=_model_class_tuple.max_depth,
            min_samples_leaf=_model_class_tuple.min_samples_leaf,
        )
        metrics_map = _metrics(model_class, model_obj=py_model_obj)
        py_score = metrics_map[py_metric_name]
    elif model_class in ["DecisionTreeClassifier"]:
        py_model_obj = get_py_model(
            model_class,
            max_features=_model_class_tuple.max_features,
            max_leaf_nodes=_model_class_tuple.max_leaf_nodes,
            max_depth=_model_class_tuple.max_depth,
            min_samples_leaf=_model_class_tuple.min_samples_leaf,
        )
        _metrics = _metrics(model_class, model_obj=py_model_obj)
        py_score = _metrics[py_metric_name]
    elif model_class in ["XGBRegressor"]:
        py_model_obj = get_py_model(
            model_class,
            n_estimators=_model_class_tuple.max_ntree,
            max_depth=_model_class_tuple.max_depth,
            max_bin=_model_class_tuple.nbins,
            learning_rate=_model_class_tuple.learning_rate,
            gamma=_model_class_tuple.min_split_loss,
            reg_alpha=_model_class_tuple.weight_reg,
            reg_lambda=_model_class_tuple.weight_reg,
            subsample=_model_class_tuple.sample,
            colsample_bytree=_model_class_tuple.col_sample_by_tree,
            colsample_bynode=_model_class_tuple.col_sample_by_node,
        )
        metrics_map = _metrics(model_class, model_obj=py_model_obj)
        py_score = metrics_map[py_metric_name]
    elif model_class in ["XGBClassifier"]:
        py_model_obj = get_py_model(
            model_class,
            n_estimators=_model_class_tuple.max_ntree,
            max_depth=_model_class_tuple.max_depth,
            max_bin=_model_class_tuple.nbins,
            learning_rate=_model_class_tuple.learning_rate,
            gamma=_model_class_tuple.min_split_loss,
            reg_alpha=_model_class_tuple.weight_reg,
            reg_lambda=_model_class_tuple.weight_reg,
            subsample=_model_class_tuple.sample,
            colsample_bytree=_model_class_tuple.col_sample_by_tree,
            colsample_bynode=_model_class_tuple.col_sample_by_node,
        )
        _metrics = _metrics(model_class, model_obj=py_model_obj)
        py_score = _metrics[py_metric_name]
    elif model_class in ["DummyTreeRegressor", "DummyTreeClassifier"]:
        py_model_obj = get_py_model(model_class)
        metrics_map = _metrics(model_class, model_obj=py_model_obj)
        py_score = metrics_map[py_metric_name]
    elif model_class in ["LinearSVR"]:
        metrics_map = _metrics(model_class, fit_intercept=True)
        py_score = metrics_map[py_metric_name]
    elif model_class in ["PoissonRegressor"]:
        metrics_map = _metrics(model_class, fit_intercept=True)
        py_score = metrics_map[py_metric_name]
    elif model_class in [
        "AR",
        "MA",
        "ARMA",
        "ARIMA",
    ]:
        py_model_obj = get_py_model(model_class, p=_model_class_tuple.p)
        metrics_map = _metrics(model_class, model_obj=py_model_obj)
        py_score = metrics_map[py_metric_name]
    else:
        metrics_map = _metrics(
            model_class, fit_intercept=_model_class_tuple.fit_intercept
        )
        py_score = metrics_map[py_metric_name]

    return vpy_score, py_score


@pytest.mark.parametrize(
    "model_class",
    [
        "RandomForestRegressor",
        "RandomForestClassifier",
        "DecisionTreeRegressor",
        "DecisionTreeClassifier",
        # "DummyTreeRegressor",
        # "DummyTreeClassifier",
        "XGBRegressor",
        "XGBClassifier",
        "Ridge",
        "Lasso",
        "ElasticNet",
        "LinearRegression",
        # "LinearSVR",
        "PoissonRegressor",
        "AR",
    ],
)
# @pytest.mark.parametrize("model_class", ["XGBClassifier"])
class TestBaseModelMethods:
    """
    test class for linear models
    """

    @pytest.fixture
    def get_models(self, model_class, get_vpy_model, get_py_model):
        """
        test function - get_models
        """
        _get_models = namedtuple("_get_models", ["vpy", "py"])(
            get_vpy_model(model_class), get_py_model(model_class)
        )

        yield _get_models

    def test_predict(self, get_models, model_class):
        """
        test function - predict
        """

        if model_class in [
            "RandomForestClassifier",
            "DecisionTreeClassifier",
            "DummyTreeClassifier",
            "XGBClassifier",
        ]:
            vpy_res = (
                get_models.vpy.pred_vdf[["survived_pred"]].to_numpy().ravel().sum()
            )
            py_res = get_models.py.pred.sum()

            assert vpy_res == pytest.approx(py_res, rel=rel_tolerance_map[model_class])

        elif model_class in [
            "AR",
            "MA",
            "ARMA",
            "ARIMA",
        ]:
            assert get_models.vpy.pred_vdf[
                ["prediction"]
            ].to_numpy().mean() == pytest.approx(
                get_models.py.pred.mean(), rel=rel_tolerance_map[model_class]
            )
        else:
            assert get_models.vpy.pred_vdf[
                ["quality_pred"]
            ].to_numpy().mean() == pytest.approx(
                get_models.py.pred.mean(), rel=rel_tolerance_map[model_class]
            )

    def test_contour(self, model_class, get_vpy_model):
        """
        test function - contour
        """
        if model_class in [
            "RandomForestClassifier",
            "DecisionTreeClassifier",
            "DummyTreeClassifier",
            "XGBClassifier",
        ]:
            vpy_res = get_vpy_model(model_class, X=["age", "fare"]).model.contour()
        elif model_class in [
            "AR",
            "MA",
            "ARMA",
            "ARIMA",
        ]:
            pytest.skip(f"contour function is not available for {model_class} model")
        else:
            vpy_res = get_vpy_model(
                model_class, X=["residual_sugar", "alcohol"]
            ).model.contour()

        assert isinstance(vpy_res, (plt.Axes, plotly.graph_objs.Figure, Highchart))

    def test_deploysql(self, get_models, model_class):
        """
        test function - deploySQL
        """
        if model_class in [
            "RandomForestRegressor",
            "DecisionTreeRegressor",
            "DummyTreeRegressor",
        ]:
            pred_fun_name = "PREDICT_RF_REGRESSOR"
        elif model_class in [
            "RandomForestClassifier",
            "DecisionTreeClassifier",
            "DummyTreeClassifier",
        ]:
            pred_fun_name = "PREDICT_RF_CLASSIFIER"
        elif model_class == "XGBRegressor":
            pred_fun_name = "PREDICT_XGB_REGRESSOR"
        elif model_class == "XGBClassifier":
            pred_fun_name = "PREDICT_XGB_CLASSIFIER"
        elif model_class == "LinearSVR":
            pred_fun_name = "PREDICT_SVM_REGRESSOR"
        elif model_class == "PoissonRegressor":
            pred_fun_name = "PREDICT_POISSON_REG"
        elif model_class == "AR":
            pred_fun_name = "PREDICT_AUTOREGRESSOR"
        else:
            pred_fun_name = "PREDICT_LINEAR_REG"

        vpy_pred_sql = get_models.vpy.model.deploySQL()
        if model_class == "AR":
            pred_sql = f"""{pred_fun_name}( USING PARAMETERS model_name = '{get_models.vpy.schema_name}.{get_models.vpy.model_name}', add_mean = True, npredictions = 10 ) OVER ()"""
        else:
            pred_sql = f"""{pred_fun_name}("{get_models.py.X.columns[0]}", "{get_models.py.X.columns[1]}", "{get_models.py.X.columns[2]}" USING PARAMETERS model_name = '{get_models.vpy.schema_name}.{get_models.vpy.model_name}', match_by_pos = 'true')"""

        assert vpy_pred_sql == pred_sql

    def test_drop(self, get_models):
        """
        test function - drop
        """
        model_sql = f"SELECT model_name FROM models WHERE schema_name='{get_models.vpy.schema_name}' and model_name = '{get_models.vpy.model_name}'"

        current_cursor().execute(model_sql)
        assert current_cursor().fetchone()[0] == get_models.vpy.model_name

        get_models.vpy.model.drop()
        current_cursor().execute(model_sql)
        assert current_cursor().fetchone() is None

    def test_get_attributes(self, get_models, model_class):
        """
        test function - get_attributes
        """
        if model_class in [
            "RandomForestRegressor",
            "DecisionTreeRegressor",
            "DummyTreeRegressor",
        ]:
            vpy_model_attributes = [
                "n_estimators_",
                "trees_",
                "features_importance_",
                "features_importance_trees_",
            ]
        elif model_class == "XGBRegressor":
            vpy_model_attributes = [
                "n_estimators_",
                "eta_",
                "mean_",
                "trees_",
                "features_importance_",
                "features_importance_trees_",
            ]
        elif model_class in [
            "RandomForestClassifier",
            "DecisionTreeClassifier",
            "DummyTreeClassifier",
        ]:
            vpy_model_attributes = [
                "n_estimators_",
                "classes_",
                "trees_",
                "features_importance_",
                "features_importance_trees_",
            ]
        elif model_class == "XGBClassifier":
            vpy_model_attributes = [
                "n_estimators_",
                "classes_",
                "eta_",
                "logodds_",
                "trees_",
                "features_importance_",
                "features_importance_trees_",
            ]
        elif model_class in [
            "AR",
            "MA",
            "ARMA",
            "ARIMA",
        ]:
            vpy_model_attributes = [
                "phi_",
                "intercept_",
                "features_importance_",
                "mse_",
                "n_",
            ]
        else:
            vpy_model_attributes = ["coef_", "intercept_", "features_importance_"]

        assert get_models.vpy.model.get_attributes() == vpy_model_attributes

    def test_get_params(self, get_models, model_class):
        """
        test function - get_params
        """
        if model_class in ["RandomForestRegressor", "RandomForestClassifier"]:
            model_params_map = {
                "n_estimators": 10,
                "max_features": 2,
                "max_leaf_nodes": 10,
                "sample": 0.632,
                "max_depth": 10,
                "min_samples_leaf": 1,
                "min_info_gain": 0.0,
                "nbins": 32,
            }
        elif model_class in ["DecisionTreeRegressor", "DecisionTreeClassifier"]:
            model_params_map = {
                "max_features": 2,
                "max_leaf_nodes": 10,
                "max_depth": 10,
                "min_samples_leaf": 1,
                "min_info_gain": 0.0,
                "nbins": 32,
            }
        elif model_class in ["XGBRegressor", "XGBClassifier"]:
            model_params_map = {
                "max_ntree": 10,
                "max_depth": 10,
                "nbins": 150,
                "split_proposal_method": "global",
                "tol": 0.001,
                "learning_rate": 0.1,
                "min_split_loss": 0.0,
                "weight_reg": 0.0,
                "sample": 1.0,
                "col_sample_by_tree": 1.0,
                "col_sample_by_node": 1.0,
            }
        elif model_class in ["DummyTreeRegressor", "DummyTreeClassifier"]:
            model_params_map = {}
        elif model_class == "LinearSVR":
            model_params_map = {
                "tol": 1e-04,
                "C": 1.0,
                "intercept_scaling": 1.0,
                "intercept_mode": "regularized",
                "acceptable_error_margin": 0.1,
                "max_iter": 100,
            }
        elif model_class == "PoissonRegressor":
            model_params_map = {
                "penalty": "l2",
                "tol": 1e-06,
                "C": 1,
                "max_iter": 100,
                "solver": "newton",
                "fit_intercept": True,
            }
        elif model_class == "AR":
            model_params_map = {
                "p": 3,
                "method": "ols",
                "penalty": "none",
                "C": 1.0,
                "missing": "linear_interpolation",
            }
        else:
            model_params_map = {
                "tol": 1e-06,
                "max_iter": 100,
                "solver": "newton",
                "fit_intercept": True,
            }

        if model_class == "Ridge":
            model_params_map["C"] = 1
        elif model_class == "Lasso":
            model_params_map["C"] = 1
            model_params_map["solver"] = "cgd"
        elif model_class == "ElasticNet":
            model_params_map["C"] = 1
            model_params_map["solver"] = "cgd"
            model_params_map["l1_ratio"] = 0.5

        assert get_models.vpy.model.get_params() == pytest.approx(
            model_params_map, rel=REL_TOLERANCE
        )

    @pytest.mark.parametrize(
        "attributes, expected",
        [
            (
                "attr_name",
                [
                    "details",
                    "regularization",
                    "iteration_count",
                    "rejected_row_count",
                    "accepted_row_count",
                    "call_string",
                ],
            ),
            (
                "attr_fields",
                [
                    "predictor, coefficient, std_err, t_value, p_value",
                    "type, lambda",
                    "iteration_count",
                    "rejected_row_count",
                    "accepted_row_count",
                    "call_string",
                ],
            ),
            ("#_of_rows", [4, 1, 1, 1, 1, 1]),
        ],
    )
    def test_get_vertica_attributes(
        self, get_models, model_class, attributes, expected
    ):
        """
        test function - get_vertica_attributes
        """
        model_attributes = get_models.vpy.model.get_vertica_attributes()

        if model_class in [
            "RandomForestRegressor",
            "RandomForestClassifier",
            "DecisionTreeRegressor",
            "DecisionTreeClassifier",
            "DummyTreeRegressor",
            "DummyTreeClassifier",
            "XGBRegressor",
            "XGBClassifier",
        ]:
            attr_map = {
                "attr_name": [
                    "tree_count",
                    "rejected_row_count",
                    "accepted_row_count",
                    "call_string",
                    "details",
                ],
                "attr_fields": [
                    "tree_count",
                    "rejected_row_count",
                    "accepted_row_count",
                    "call_string",
                    "predictor, type",
                ],
                "#_of_rows": [1, 1, 1, 1, 3],
            }
            expected = attr_map[attributes]
            if model_class == "XGBRegressor":
                attr_map["attr_name"].append("initial_prediction")
                attr_map["attr_fields"].append("initial_prediction")
                attr_map["#_of_rows"].append(1)
            elif model_class == "XGBClassifier":
                attr_map["attr_name"].append("initial_prediction")
                attr_map["attr_fields"].append("response_label, value")
                attr_map["#_of_rows"].append(2)

        elif model_class == "LinearSVR":
            attr_map = {
                "attr_name": [
                    "details",
                    "accepted_row_count",
                    "rejected_row_count",
                    "iteration_count",
                    "call_string",
                ],
                "attr_fields": [
                    "predictor, coefficient",
                    "accepted_row_count",
                    "rejected_row_count",
                    "iteration_count",
                    "call_string",
                ],
                "#_of_rows": [4, 1, 1, 1, 1],
            }
            expected = attr_map[attributes]
        elif model_class == "PoissonRegressor":
            attr_map = {
                "attr_name": [
                    "details",
                    "regularization",
                    "iteration_count",
                    "rejected_row_count",
                    "accepted_row_count",
                    "call_string",
                ],
                "attr_fields": [
                    "predictor, coefficient, std_err, z_value, p_value",
                    "type, lambda",
                    "iteration_count",
                    "rejected_row_count",
                    "accepted_row_count",
                    "call_string",
                ],
                "#_of_rows": [4, 1, 1, 1, 1, 1],
            }
        elif model_class == "AR":
            attr_map = {
                "attr_name": [
                    "coefficients",
                    "lag_order",
                    "lambda",
                    "mean_squared_error",
                    "rejected_row_count",
                    "accepted_row_count",
                    "timeseries_name",
                    "timestamp_name",
                    "missing_method",
                    "call_string",
                ],
                "attr_fields": [
                    "parameter, value",
                    "lag_order",
                    "lambda",
                    "mean_squared_error",
                    "rejected_row_count",
                    "accepted_row_count",
                    "timeseries_name",
                    "timestamp_name",
                    "missing_method",
                    "call_string",
                ],
                "#_of_rows": [4, 1, 1, 1, 1, 1, 1, 1, 1, 1],
            }
            expected = attr_map[attributes]
        elif model_class == "AR":
            attr_map = {
                "attr_name": [
                    "coefficients",
                    "lag_order",
                    "lambda",
                    "mean_squared_error",
                    "rejected_row_count",
                    "accepted_row_count",
                    "timeseries_name",
                    "timestamp_name",
                    "missing_method",
                    "call_string",
                ],
                "attr_fields": [
                    "parameter, value",
                    "lag_order",
                    "lambda",
                    "mean_squared_error",
                    "rejected_row_count",
                    "accepted_row_count",
                    "timeseries_name",
                    "timestamp_name",
                    "missing_method",
                    "call_string",
                ],
                "#_of_rows": [4, 1, 1, 1, 1, 1, 1, 1, 1, 1],
            }
            expected = attr_map[attributes]
        print(model_attributes[attributes])
        print(expected)

        assert model_attributes[attributes] == expected

    def test_set_params(self, get_models, model_class):
        """
        test function - set_params
        """

        if model_class in ["RandomForestRegressor", "RandomForestClassifier"]:
            params = {"n_estimators": 100, "max_depth": 50, "nbins": 100}
        elif model_class in ["DecisionTreeRegressor", "DecisionTreeClassifier"]:
            params = {"max_depth": 50, "nbins": 100}
        elif model_class in ["XGBRegressor", "XGBClassifier"]:
            params = {"max_depth": 50, "nbins": 100}
        elif model_class in ["DummyTreeRegressor", "DummyTreeClassifier"]:
            params = {}
        elif model_class == "LinearSVR":
            params = {"intercept_mode": "unregularized", "max_iter": 500}
        elif model_class == "ElasticNet":
            params = {"l1_ratio": 0.01, "C": 0.12, "solver": "newton", "max_iter": 500}
        elif model_class == "AR":
            params = {"p": 10, "C": 0.12, "penalty": "l2", "missing": "drop"}
        else:
            params = {"solver": "cgd", "max_iter": 500}

        get_models.vpy.model.set_params(params)

        assert {
            k: get_models.vpy.model.get_params()[k] for k in params
        } == pytest.approx(params)

    def test_summarize(self, get_models):
        """
        test function - summarize
        """
        vpy_model_summary = get_models.vpy.model.summarize()
        vt_model_summary_sql = f"SELECT GET_MODEL_SUMMARY(USING PARAMETERS MODEL_NAME='{get_models.vpy.schema_name}.{get_models.vpy.model_name}')"
        vt_model_summary = (
            current_cursor().execute(vt_model_summary_sql).fetchall()[0][0]
        )

        assert vpy_model_summary == vt_model_summary

    def test_to_python(
        self,
        get_models,
        model_class,
    ):
        """
        test function - to_python
        """
        if model_class in [
            "RandomForestClassifier",
            "DecisionTreeClassifier",
            "DummyTreeClassifier",
            "XGBClassifier",
        ]:
            py_res = get_models.vpy.model.to_python()(get_models.py.X)[10]
            vpy_res = get_models.vpy.pred_vdf[["survived_pred"]].to_numpy()[10]
        elif model_class in ["AR"]:
            pytest.skip(f"to_python function is not available for {model_class} model")
        else:
            py_res = get_models.vpy.model.to_python()(get_models.py.X)[10]
            vpy_res = get_models.vpy.pred_vdf[["quality_pred"]].to_numpy()[10]

        assert vpy_res == pytest.approx(
            np.exp(py_res) if model_class == "PoissonRegressor" else py_res,
            rel=rel_tolerance_map[model_class],
        )

    def test_to_sql(self, get_models, model_class):
        """
        test function - to_sql
        """
        pred_fun_map = {
            **dict.fromkeys(
                [
                    "RandomForestRegressor",
                    "DecisionTreeRegressor",
                    "DummyTreeRegressor",
                ],
                "PREDICT_RF_REGRESSOR",
            ),
            **dict.fromkeys(
                [
                    "RandomForestClassifier",
                    "DecisionTreeClassifier",
                    "DummyTreeClassifier",
                ],
                "PREDICT_RF_CLASSIFIER",
            ),
            "XGBRegressor": "PREDICT_XGB_REGRESSOR",
            "XGBClassifier": "PREDICT_XGB_CLASSIFIER",
            "LinearSVR": "PREDICT_SVM_REGRESSOR",
            "PoissonRegressor": "PREDICT_POISSON_REG",
            "AR": "PREDICT_AUTOREGRESSOR",
            **dict.fromkeys(
                ["Ridge", "Lasso", "ElasticNet", "LinearRegression"],
                "PREDICT_LINEAR_REG",
            ),
        }

        if model_class in [
            "RandomForestClassifier",
            "DecisionTreeClassifier",
            "DummyTreeClassifier",
            "XGBClassifier",
        ]:
            pred_sql = f"SELECT {pred_fun_map[model_class]}(* USING PARAMETERS model_name = '{get_models.vpy.model.model_name}', match_by_pos=True)::int, {get_models.vpy.model.to_sql()}::int FROM (SELECT 30.0 AS age, 45.0 AS fare, 'male' AS sex) x"
        elif model_class in ["AR"]:
            pytest.skip(f"to_sql function is not available for {model_class} model")
        else:
            pred_sql = f"SELECT {pred_fun_map[model_class]}(3.0, 11.0, 93.0 USING PARAMETERS model_name = '{get_models.vpy.model.model_name}', match_by_pos=True)::float, {get_models.vpy.model.to_sql([3.0, 11.0, 93.0])}::float"

        current_cursor().execute(pred_sql)
        prediction = current_cursor().fetchone()
        assert prediction[0] == pytest.approx(
            np.exp(prediction[1])
            if model_class == "PoissonRegressor"
            else prediction[1]
        )

    def test_does_model_exists(self, get_models):
        """
        test function - does_model_exists
        """
        model_name_with_schema = (
            f"{get_models.vpy.schema_name}.{get_models.vpy.model_name}"
        )
        assert (
            get_models.vpy.model.does_model_exists(name=model_name_with_schema) is True
        )

        try:
            get_models.vpy.model.does_model_exists(
                name=model_name_with_schema, raise_error=True
            )
        except NameError as error:
            assert error.args[0] == "The model 'vpy_model' already exists!"

        assert get_models.vpy.model.does_model_exists(
            name=model_name_with_schema, return_model_type=True
        )[1] in [
            "LINEAR_REGRESSION",
            "SVM_REGRESSOR",
            "POISSON_REGRESSION",
            "AUTOREGRESSOR",
            "RF_REGRESSOR",
            "RF_CLASSIFIER",
            "XGB_REGRESSOR",
            "XGB_CLASSIFIER",
        ]

        get_models.vpy.model.drop()
        assert (
            get_models.vpy.model.does_model_exists(name=model_name_with_schema) is False
        )

    @pytest.mark.parametrize(
        "match_index_attr, expected", [("valid_colum", 2), ("invalid_colum", None)]
    )
    def test_get_match_index(self, get_models, match_index_attr, expected, model_class):
        """
        test function - get_match_index
        """
        if model_class in ["AR", "MA", "ARMA", "ARIMA"]:
            x = get_models.py.X.columns[0]
            col_list = [x]
            expected = 0 if match_index_attr == "valid_colum" else expected
        else:
            x = get_models.py.X.columns[2]
            col_list = get_models.py.X.columns

        if match_index_attr == "valid_colum":
            vpy_res = get_models.vpy.model.get_match_index(x=x, col_list=col_list)
        else:
            vpy_res = get_models.vpy.model.get_match_index(
                x=match_index_attr, col_list=col_list
            )

        assert vpy_res == expected

    def test_get_plotting_lib(self, get_models):
        """
        test function - get_plotting_lib
        """
        plotting_lib = get_models.vpy.model.get_plotting_lib(
            class_name="RegressionPlot"
        )[0].RegressionPlot.__module__
        assert (
            "matplotlib" in plotting_lib
            or "plotly" in plotting_lib
            or "highcharts" in plotting_lib
        )

    @pytest.mark.parametrize(
        "key_name",
        [
            "index",
            "importance",
            "sign",
        ],
    )
    def test_features_importance(self, get_vpy_model, model_class, key_name):
        """
        test function - features_importance
        """
        features_importance_map = {"sign": [1, 1, 1]}
        _X = None

        if model_class in [
            "RandomForestClassifier",
            "DecisionTreeClassifier",
            "DummyTreeClassifier",
            "XGBClassifier",
        ]:
            features_importance_map["index"] = [
                "sex",
                "fare",
                "age",
            ]
            if model_class in ["RandomForestClassifier"]:
                # features_importance_map["index"] = [
                #     "sex",
                #     "fare",
                #     "age",
                # ]
                features_importance_map["importance"] = [74.4, 12.88, 12.72]
            elif model_class in ["DecisionTreeClassifier"]:
                # features_importance_map["index"] = [
                #     "sex",
                #     "age",
                #     "fare",
                # ]
                features_importance_map["importance"] = [76.4, 12.41, 11.19]
            elif model_class in ["XGBClassifier"]:
                # features_importance_map["index"] = [
                #     "sex",
                #     "fare",
                #     "age",
                # ]
                features_importance_map["importance"] = [97.88, 1.39, 0.73]
            elif model_class in ["DummyTreeClassifier"]:
                features_importance_map["index"] = [
                    "fare",
                    "sex",
                    "age",
                ]
                features_importance_map["importance"] = [38.9, 36.61, 24.49]
        elif model_class in [
            "RandomForestRegressor",
            "DecisionTreeRegressor",
            "XGBRegressor",
        ]:
            features_importance_map["index"] = [
                "alcohol",
                "citric_acid",
                "residual_sugar",
            ]
            if model_class in ["RandomForestRegressor"]:
                features_importance_map["importance"] = [82.67, 12.91, 4.42]
            elif model_class in ["DecisionTreeRegressor"]:
                features_importance_map["importance"] = [83.65, 11.37, 4.98]
            elif model_class in ["XGBRegressor"]:
                features_importance_map["index"] = [
                    "alcohol",
                    "residual_sugar",
                    "citric_acid",
                ]
                features_importance_map["importance"] = [64.86, 17.58, 17.57]
        elif model_class in [
            "AR",
            "MA",
            "ARMA",
            "ARIMA",
        ]:
            features_importance_map["index"] = [
                '""passengers""[t-1]',
                '""passengers""[t-2]',
                '""passengers""[t-3]',
            ]
            features_importance_map["importance"] = [
                0.62945595267205,
                0.27631678771967194,
                0.09422725960827791,
            ]
            features_importance_map["sign"] = [1.0, -1.0, 1.0]
        else:
            features_importance_map["index"] = [
                "alcohol",
                "residual_sugar",
                "citric_acid",
            ]
            if model_class in ["DummyTreeRegressor"]:
                # features_importance_map["index"] = [
                #     "alcohol",
                #     "residual_sugar",
                #     "citric_acid",
                # ]
                features_importance_map["importance"] = [37.61, 36.56, 25.83]
            elif model_class == "Ridge":
                # features_importance_map["index"] = ['alcohol', 'residual_sugar', 'citric_acid']
                features_importance_map["importance"] = [52.3, 32.63, 15.07]
            elif model_class == "LinearRegression":
                # features_importance_map["index"] = ['alcohol', 'residual_sugar', 'citric_acid']
                features_importance_map["importance"] = [52.25, 32.58, 15.17]
            elif model_class == "LinearSVR":
                # features_importance_map["index"] = ['alcohol', 'residual_sugar', 'citric_acid']
                features_importance_map["importance"] = [52.68, 33.27, 14.05]
            elif model_class == "PoissonRegressor":
                # features_importance_map["index"] = ['alcohol', 'residual_sugar', 'citric_acid']
                features_importance_map["importance"] = [51.94, 32.48, 15.58]
            elif model_class in ["Lasso", "ElasticNet"]:
                _X = features_importance_map["index"] = [
                    "total_sulfur_dioxide",
                    "residual_sugar",
                    "alcohol",
                ]
                features_importance_map["importance"] = [100, 0, 0]
                features_importance_map["sign"] = [-1, 0, 0]

        f_imp = get_vpy_model(model_class, X=_X).model.features_importance(show=False)
        # print(f_imp[key_name])

        assert features_importance_map[key_name] == pytest.approx(
            f_imp[key_name], rel=1e-0
        )

    def test_plot(self, model_class, get_vpy_model):
        """
        test function - plot
        """
        try:
            if model_class in [
                "RandomForestClassifier",
                "DecisionTreeClassifier",
                "DummyTreeClassifier",
                "XGBClassifier",
            ]:
                vpy_res = get_vpy_model(model_class, X=["age", "fare"])[0].plot()
            if model_class in [
                "AR",
                "MA",
                "ARMA",
                "ARIMA",
            ]:
                vpy_res = get_vpy_model(model_class, X="date")[0].plot()
            else:
                vpy_res = get_vpy_model(model_class, X=["residual_sugar", "alcohol"])[
                    0
                ].plot()
        except NotImplementedError:
            pytest.skip(
                f"plot function is not implemented for {model_class} model class - NotImplementedError"
            )

        assert isinstance(vpy_res, (plt.Axes, plotly.graph_objs.Figure, Highchart))

    def test_to_memmodel(self, get_models, model_class):
        """
        test function - to_mmmodel
        """
        if model_class in [
            "AR",
            "MA",
            "ARMA",
            "ARIMA",
        ]:
            pytest.skip(
                f"to_memmodel function is not available for {model_class} model"
            )
        else:
            mmodel = get_models.vpy.model.to_memmodel()
            mm_res = mmodel.predict(get_models.py.X)
            py_res = get_models.vpy.model.to_python()(get_models.py.X)

        assert mm_res == pytest.approx(py_res, rel=REL_TOLERANCE)<|MERGE_RESOLUTION|>--- conflicted
+++ resolved
@@ -218,15 +218,6 @@
                 (3, "ols", "none", 1, "linear_interpolation", 144),
             ],
         ),
-<<<<<<< HEAD
-        "MA": (
-            "q, method, penalty, c, missing, npredictions",
-            [
-                (3, "ols", "none", 1, "linear_interpolation", 144),
-            ],
-        ),
-=======
->>>>>>> c8b606c5
     }
 
     return model_params_map[model_class]
