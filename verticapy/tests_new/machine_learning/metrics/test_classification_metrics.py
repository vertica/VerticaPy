"""
(c)  Copyright  [2018-2023]  OpenText  or one of its
affiliates.  Licensed  under  the   Apache  License,
Version 2.0 (the  "License"); You  may  not use this
file except in compliance with the License.

You may obtain a copy of the License at:
http://www.apache.org/licenses/LICENSE-2.0

Unless  required  by applicable  law or  agreed to in
writing, software  distributed  under the  License is
distributed on an  "AS IS" BASIS,  WITHOUT WARRANTIES
OR CONDITIONS OF ANY KIND, either express or implied.
See the  License for the specific  language governing
permissions and limitations under the License.
"""
import pytest
import sklearn.metrics as skl_metrics
import verticapy.machine_learning.metrics.classification as vpy_metrics
import numpy as np
import random
from verticapy.core.vdataframe.base import vDataFrame


<<<<<<< HEAD
@pytest.mark.parametrize('compute_method, expected',
                         [
                             ('micro', ''),
                             # ('macro', ''),
                             # ('weighted', ''),
                             # ('scores', ''),
                             # (None, ''),
                             # pytest.param('invalid', '', marks=pytest.mark.xfail)
                         ])
class TestClassificationMetrics:

    @staticmethod
    def skl_metrics_cal(pred_cl_dataset_binary):
        skl_metrics_dict = {}
        vdf, y_t, y_s, labels = pred_cl_dataset_binary
        tn, fp, fn, tp = skl_metrics.confusion_matrix(y_t, y_s).ravel()

        skl_metrics_dict['skl_tpr'] = tp / (tp + fn)
        skl_metrics_dict['skl_tnr'] = tn / (tn + fp)
        skl_metrics_dict['skl_fnr'] = fn / (fn + tp)
        skl_metrics_dict['skl_fpr'] = fp / (fp + tn)
        skl_metrics_dict['skl_specificity'] = tn / (tn + fp)
        skl_metrics_dict['tn'] = tn
        skl_metrics_dict['fp'] = fp
        skl_metrics_dict['fn'] = fn
        skl_metrics_dict['tp'] = tp

        return skl_metrics_dict

    # def test_confusion_matrix(self, pred_cl_dataset_binary, pred_cl_dataset_multi):
    #     # binary class
    #     vdf, y_t, y_s, labels = pred_cl_dataset_binary
    #     vpy_res = vpy_metrics.confusion_matrix("y_t", "y_s", vdf, 'b')
    #     skl_res = skl_metrics.confusion_matrix(y_t, y_s, labels=['a', 'b'])
    #     assert vpy_res == pytest.approx(skl_res)

    # @pytest.mark.parametrize('compute_method, expected',
    #                          [
    #                              ('micro', ''),
    #                              ('macro', ''),
    #                              ('weighted', ''),
    #                              (None, ''),
    #                              pytest.param('invalid', '', marks=pytest.mark.xfail)
    #                          ])
    # def test_accuracy_score(self, pred_cl_dataset_binary, pred_cl_dataset_multi, compute_method, expected):
    #     vdf, y_t, y_s, labels = pred_cl_dataset_binary
    #     vpy_res = vpy_metrics.accuracy_score("y_t", "y_s", vdf, 'b')
    #     kwargs = {"average": compute_method, "labels": labels}

    def test_balanced_accuracy(self, pred_cl_dataset_binary, pred_cl_dataset_multi, compute_method, expected):
        # binary class
        vdf, y_t, y_s, labels = pred_cl_dataset_binary
        # generating probability - float
        # y_p = [random.uniform(0, 1) for x in range(len(y_t))]
        # input_relation = np.column_stack((y_t, y_p))
        # vdf_p = vDataFrame(input_relation, usecols=["y_t", "y_p"])
        vpy_res = vpy_metrics.balanced_accuracy("y_t", "y_p", vdf_p, average=compute_method, labels=labels, pos_label='b')

        skl_res = skl_metrics.log_loss(y_t, y_p, labels=labels)

        print(f'vertica: {vpy_res}, sklearn: {skl_res}')

        assert vpy_res == pytest.approx(skl_res)

    # def test_critical_success_index(self, pred_cl_dataset_multi, compute_method, expected):
    #     pass

    # def test_diagnostic_odds_ratio(self, pred_cl_dataset_multi, compute_method, expected):
    #     pass
    #
    # @pytest.mark.skip(reason="skipping to test other functions")
    # @pytest.mark.parametrize('compute_method, expected',
    #                          [
    #                              ('micro', ''),
    #                              ('macro', ''),
    #                              ('weighted', ''),
    #                              ('scores', ''),
    #                              (None, ''),
    #                              pytest.param('invalid', '', marks=pytest.mark.xfail)
    #                          ])
    # def test_f1_score(self, pred_cl_dataset_multi, compute_method, expected):
    #     vdf, y_t, y_s, labels = pred_cl_dataset_multi
    #     kwargs = {"average": compute_method, "labels": labels}
    #     vpy_res = vpy_metrics.f1_score("y_t", "y_s", vdf, **kwargs)
    #     skl_res = skl_metrics.f1_score(y_t, y_s, **kwargs)
    #     assert vpy_res == pytest.approx(skl_res)

    # def test_false_negative_rate(self, pred_cl_dataset_binary, pred_cl_dataset_multi, compute_method, expected):
    #     # binary class
    #     vdf, y_t, y_s, labels = pred_cl_dataset_binary
    #     kwargs = {"average": compute_method, "labels": labels}
    #     vpy_res = vpy_metrics.false_negative_rate("y_t", "y_s", vdf, kwargs, pos_label='b')
    #     tn, fp, fn, tp = skl_metrics.confusion_matrix(y_t, y_s).ravel()
    #     skl_res = fn/(tp+fn)
    #
    #     assert vpy_res == pytest.approx(skl_res)

    # multi class
    # vdf, y_t, y_s, labels = pred_cl_dataset_multi
    # vpy_res = vpy_metrics.false_negative_rate("y_t", "y_s", vdf, average=compute_method, labels=labels)
    # print(vpy_res)
    # tn, fp, fn, tp = skl_metrics.confusion_matrix(y_t, y_s).ravel()
    # skl_recall = fn/(tp+fn)
    # skl_res = 1 - skl_recall
    # print(skl_metrics.confusion_matrix(y_t, y_s, labels=labels))

    # print(vpy_metrics.confusion_matrix("y_t", "y_s", vdf, labels=labels))

    # assert vpy_res == pytest.approx(skl_res)

    # def test_false_positive_rate(self, pred_cl_dataset_binary, pred_cl_dataset_multi, compute_method, expected):
    #     # binary class
    #     vdf, y_t, y_s, labels = pred_cl_dataset_binary
    #     kwargs = {"average": compute_method, "labels": labels}
    #     vpy_res = vpy_metrics.false_positive_rate("y_t", "y_s", vdf, kwargs, pos_label='b')
    #     tn, fp, fn, tp = skl_metrics.confusion_matrix(y_t, y_s).ravel()
    #     skl_res = fp / (fp + tn)
    #
    #     assert vpy_res == pytest.approx(skl_res)

    # def test_false_discovery_rate(self, pred_cl_dataset_binary, pred_cl_dataset_multi, compute_method, expected):
    #     # binary class
    #     vdf, y_t, y_s, labels = pred_cl_dataset_binary
    #     kwargs = {"average": compute_method, "labels": labels}
    #     vpy_res = vpy_metrics.false_discovery_rate("y_t", "y_s", vdf, kwargs, pos_label='b')
    #     tn, fp, fn, tp = skl_metrics.confusion_matrix(y_t, y_s).ravel()
    #     skl_res = fp / (fp + tp)
    #     print(f'vertica: {vpy_res}, sklearn: {skl_res}')
    #
    #     assert vpy_res == pytest.approx(skl_res)

    # def test_false_omission_rate(self, pred_cl_dataset_binary, pred_cl_dataset_multi, compute_method, expected):
    #     # binary class
    #     vdf, y_t, y_s, labels = pred_cl_dataset_binary
    #     kwargs = {"average": compute_method, "labels": labels}
    #     vpy_res = vpy_metrics.false_omission_rate("y_t", "y_s", vdf, kwargs, pos_label='b')

    #     tn, fp, fn, tp = skl_metrics.confusion_matrix(y_t, y_s).ravel()
    #     skl_res = fn / (fn + tn)
    #     print(f'vertica: {vpy_res}, sklearn: {skl_res}')

    #     assert vpy_res == pytest.approx(skl_res)

    # def test_fowlkes_mallows_index(self, pred_cl_dataset_binary, pred_cl_dataset_multi, compute_method, expected):
    #     # binary class
    #     vdf, y_t, y_s, labels = pred_cl_dataset_binary
    #     kwargs = {"average": compute_method, "labels": labels}
    #     vpy_res = vpy_metrics.fowlkes_mallows_index("y_t", "y_s", vdf, kwargs, pos_label='b')
    #
    #     # skl_res = skl_metrics.fowlkes_mallows_score(y_t, y_s)
    #     tn, fp, fn, tp = skl_metrics.confusion_matrix(y_t, y_s).ravel()
    #     skl_res = tp / np.sqrt((tp + fp) * (tp + fn))
    #     print(f'vertica: {vpy_res}, sklearn: {skl_res}')
    #
    #     assert vpy_res == pytest.approx(skl_res)

    # def test_informedness(self, pred_cl_dataset_binary, pred_cl_dataset_multi, compute_method, expected):
    #     # binary class
    #     vdf, y_t, y_s, labels = pred_cl_dataset_binary
    #     kwargs = {"average": compute_method, "labels": labels}
    #     vpy_res = vpy_metrics.informedness("y_t", "y_s", vdf, kwargs, pos_label='b')
    #
    #     # skl_res = skl_metrics.fowlkes_mallows_score(y_t, y_s)
    #     tn, fp, fn, tp = skl_metrics.confusion_matrix(y_t, y_s).ravel()
    #     skl_res = (tp/(tp+fn)) + (tn/(tn+fp)) - 1  # Recall + Inverse Recall – 1
    #     print(f'vertica: {vpy_res}, sklearn: {skl_res}')
    #
    #     assert vpy_res == pytest.approx(skl_res)

    # def test_markedness(self, pred_cl_dataset_binary, pred_cl_dataset_multi, compute_method, expected):
    #     # binary class
    #     vdf, y_t, y_s, labels = pred_cl_dataset_binary
    #     kwargs = {"average": compute_method, "labels": labels}
    #     vpy_res = vpy_metrics.markedness("y_t", "y_s", vdf, kwargs, pos_label='b')
    #
    #     # skl_res = skl_metrics.fowlkes_mallows_score(y_t, y_s)
    #     tn, fp, fn, tp = skl_metrics.confusion_matrix(y_t, y_s).ravel()
    #     skl_res = (tp / (tp + fp)) + (tn / (tn + fn)) - 1  # Precision + Inverse Precision – 1
    #     print(f'vertica: {vpy_res}, sklearn: {skl_res}')
    #
    #     assert vpy_res == pytest.approx(skl_res)

    # def test_matthews_corrcoef(self, pred_cl_dataset_binary, pred_cl_dataset_multi, compute_method, expected):
    #     # binary class
    #     vdf, y_t, y_s, labels = pred_cl_dataset_binary
    #     kwargs = {"average": compute_method, "labels": labels}
    #     vpy_res = vpy_metrics.matthews_corrcoef("y_t", "y_s", vdf, kwargs, pos_label='b')
    #
    #     skl_res = skl_metrics.matthews_corrcoef(y_t, y_s)
    #     # tn, fp, fn, tp = skl_metrics.confusion_matrix(y_t, y_s).ravel()
    #     # skl_res = ((tp*tn) - (fp*fn)) / np.sqrt((tp+fp)*(tp+fn)*(tn+fp)*(tn+fn))
    #     print(f'vertica: {vpy_res}, sklearn: {skl_res}')
    #
    #     assert vpy_res == pytest.approx(skl_res)

    # def test_negative_predictive_score(self, pred_cl_dataset_binary, pred_cl_dataset_multi, compute_method, expected):
    # binary class
    # vdf, y_t, y_s, labels = pred_cl_dataset_binary
    # kwargs = {"average": compute_method, "labels": labels}
    # vpy_res = vpy_metrics.negative_predictive_score("y_t", "y_s", vdf, kwargs, pos_label='b')

    # tn, fp, fn, tp = skl_metrics.confusion_matrix(y_t, y_s).ravel()
    # skl_res = tn/(tn+fn)
    # print(f'vertica: {vpy_res}, sklearn: {skl_res}')

    # assert vpy_res == pytest.approx(skl_res)

    # def test_negative_likelihood_ratio(self, pred_cl_dataset_binary, pred_cl_dataset_multi, compute_method, expected):
    #     # binary class
    #     vdf, y_t, y_s, labels = pred_cl_dataset_binary
    #     vpy_res = vpy_metrics.negative_likelihood_ratio("y_t", "y_s", vdf, average=compute_method, labels=labels,
    #                                                     pos_label='b')
    #
    #     tn, fp, fn, tp = skl_metrics.confusion_matrix(y_t, y_s).ravel()
    #     skl_res = (fn/(fn+tp)) / (tn/(tn+fp))
    #     print(f'vertica: {vpy_res}, sklearn: {skl_res}')
    #
    #     assert vpy_res == pytest.approx(skl_res)

    # def test_positive_likelihood_ratio(self, pred_cl_dataset_binary, pred_cl_dataset_multi, compute_method, expected):
    #     # binary class
    #     vdf, y_t, y_s, labels = pred_cl_dataset_binary
    #     vpy_res = vpy_metrics.positive_likelihood_ratio("y_t", "y_s", vdf, average=compute_method, labels=labels,
    #                                                     pos_label='b')
    #
    #     tn, fp, fn, tp = skl_metrics.confusion_matrix(y_t, y_s).ravel()
    #     skl_res = (tp / (tp + fn)) / (fp / (fp + tn))
    #     print(f'vertica: {vpy_res}, sklearn: {skl_res}')
    #
    #     assert vpy_res == pytest.approx(skl_res)

    # def test_precision_score(self, pred_cl_dataset_binary, pred_cl_dataset_multi, compute_method, expected):
    #     # binary class
    #     vdf, y_t, y_s, labels = pred_cl_dataset_binary
    #     vpy_res = vpy_metrics.precision_score("y_t", "y_s", vdf, average=compute_method, labels=labels, pos_label='b')
    #
    #     skl_res = skl_metrics.precision_score(y_t, y_s, average='binary', labels=labels, pos_label='b')
    #     # skl_res = (tp / (tp + fn)) / (fp / (fp + tn))
    #     print(f'vertica: {vpy_res}, sklearn: {skl_res}')
    #
    #     assert vpy_res == pytest.approx(skl_res)

    # def test_prevalence_threshold(self, pred_cl_dataset_binary, pred_cl_dataset_multi, compute_method, expected):
    #     # binary class
    #     vdf, y_t, y_s, labels = pred_cl_dataset_binary
    #     vpy_res = vpy_metrics.prevalence_threshold("y_t", "y_s", vdf, average=compute_method, labels=labels,
    #                                                pos_label='b')
    #
    #     # tn, fp, fn, tp = skl_metrics.confusion_matrix(y_t, y_s).ravel()
    #     # skl_res = np.sqrt((fp/(fp + tn))) / (np.sqrt((fp/(fp+tn))) + np.sqrt(tp/(tp+fn)))
    #     skl_tpr, skl_tnr, skl_fnr, skl_fpr = self.data_setup(pred_cl_dataset_binary)
    #     skl_res = np.sqrt(skl_fpr)/(np.sqrt(skl_fpr)+np.sqrt(skl_tpr))
    #
    #     print(f'vertica: {vpy_res}, sklearn: {skl_res}')
    #
    #     assert vpy_res == pytest.approx(skl_res)
    #
    # def test_recall_score(self, pred_cl_dataset_binary, pred_cl_dataset_multi, compute_method, expected):
    #     # binary class
    #     vdf, y_t, y_s, labels = pred_cl_dataset_binary
    #     vpy_res = vpy_metrics.recall_score("y_t", "y_s", vdf, average=compute_method, labels=labels,
    #                                        pos_label='b')
    #
    #     skl_res = skl_metrics.recall_score(y_t, y_s, average='binary', labels=labels, pos_label='b')
    #
    #     print(f'vertica: {vpy_res}, sklearn: {skl_res}')
    #
    #     assert vpy_res == pytest.approx(skl_res)

    # def test_specificity_score(self, pred_cl_dataset_binary, pred_cl_dataset_multi, compute_method, expected):
    #     # binary class
    #     vdf, y_t, y_s, labels = pred_cl_dataset_binary
    #     vpy_res = vpy_metrics.specificity_score("y_t", "y_s", vdf, average=compute_method, labels=labels,
    #                                             pos_label='b')
    #
    #     skl_metrics_dict = self.skl_metrics_cal(pred_cl_dataset_binary)
    #     skl_res = skl_metrics_dict['skl_specificity']
    #
    #     print(f'vertica: {vpy_res}, sklearn: {skl_res}')
    #
    #     assert vpy_res == pytest.approx(skl_res)

    # def test_best_cutoff(self, pred_cl_dataset_binary, pred_cl_dataset_multi, compute_method, expected):
    #     # binary class
    #     vdf, y_t, y_s, labels = pred_cl_dataset_binary
    #     vpy_res = vpy_metrics.best_cutoff("y_t", "y_s", vdf, average=compute_method, labels=labels,
    #                                             pos_label='b')
    #
    #     skl_metrics_dict = self.skl_metrics_cal(pred_cl_dataset_binary)
    #     skl_res = skl_metrics_dict['skl_specificity']
    #
    #     print(f'vertica: {vpy_res}, sklearn: {skl_res}')
    #
    #     assert vpy_res == pytest.approx(skl_res)

    # def test_roc_auc(self, pred_cl_dataset_binary, pred_cl_dataset_multi, compute_method, expected):
    #     # binary class
    #     vdf, y_t, y_s, labels = pred_cl_dataset_binary
    #     # generating probability - float
    #     y_p = [random.uniform(0, 1) for x in range(len(y_t))]
    #     input_relation = np.column_stack((y_t, y_p))
    #     vdf_p = vDataFrame(input_relation, usecols=["y_t", "y_p"])
    #     vpy_res = vpy_metrics.roc_auc("y_t", "y_p", vdf_p, average=compute_method, labels=labels, pos_label='b')
    #
    #     skl_res = skl_metrics.roc_auc_score(y_t, y_p, labels=labels)
    #
    #     print(f'vertica: {vpy_res}, sklearn: {skl_res}')
    #
    #     assert vpy_res == pytest.approx(skl_res)

    # def test_prc_auc(self, pred_cl_dataset_binary, pred_cl_dataset_multi, compute_method, expected):
    #     # binary class
    #     vdf, y_t, y_s, labels = pred_cl_dataset_binary
    #     # generating probability - float
    #     y_p = [random.uniform(0, 1) for x in range(len(y_t))]
    #     # print(sorted(y_p))
    #     input_relation = np.column_stack((y_t, y_p))
    #     vdf_p = vDataFrame(input_relation, usecols=["y_t", "y_p"])
    #     vpy_res = vpy_metrics.prc_auc("y_t", "y_p", vdf_p, average=compute_method, labels=labels, pos_label='b')
    #     print(vpy_res)
    #
    #     precision, recall, thresholds = skl_metrics.precision_recall_curve(y_t, y_p, pos_label='b')
    #     print(skl_metrics.auc(sorted(precision), sorted(recall)))

        # print(f'vertica: {vpy_res}, sklearn: {skl_res}')

        # assert vpy_res == pytest.approx(skl_res)

    # def test_log_loss(self, pred_cl_dataset_binary, pred_cl_dataset_multi, compute_method, expected):
    #     # binary class
    #     vdf, y_t, y_s, labels = pred_cl_dataset_binary
    #     # generating probability - float
    #     y_p = [random.uniform(0, 1) for x in range(len(y_t))]
    #     input_relation = np.column_stack((y_t, y_p))
    #     vdf_p = vDataFrame(input_relation, usecols=["y_t", "y_p"])
    #     vpy_res = vpy_metrics.log_loss("y_t", "y_p", vdf_p, average=compute_method, labels=labels, pos_label='b')
    #
    #     skl_res = skl_metrics.log_loss(y_t, y_p, labels=labels)
    #
    #     print(f'vertica: {vpy_res}, sklearn: {skl_res}')
    #
    #     assert vpy_res == pytest.approx(skl_res)

    # def test_classification_report(self, pred_cl_dataset_binary, pred_cl_dataset_multi, compute_method, expected):
    #     # binary class
    #     vdf, y_t, y_s, labels = pred_cl_dataset_binary
    #     vpy_res = vpy_metrics.classification_report("y_t", "y_s", vdf, average=compute_method, labels=labels,
    #                                                 pos_label='b')
    #
    #     skl_metrics_dict = self.skl_metrics_cal(pred_cl_dataset_binary)
    #     skl_res = skl_metrics_dict['skl_specificity']
    #
    #     print(f'vertica: {vpy_res}, sklearn: {skl_res}')
    #
    #     assert vpy_res == pytest.approx(skl_res)
=======

class TestClassificationMetrics:
    def test_f1_score(self, pred_cl_dataset):
        vdf, y_t, y_s, labels = pred_cl_dataset
        kwargs = {"average": "weighted", "labels": labels}
        vpy_res = vpy_metrics.f1_score("y_t", "y_s", vdf, **kwargs)
        skl_res = skl_metrics.f1_score(y_t, y_s, **kwargs)
        assert vpy_res == pytest.approx(skl_res)
>>>>>>> 11975d46
<|MERGE_RESOLUTION|>--- conflicted
+++ resolved
@@ -21,8 +21,6 @@
 import random
 from verticapy.core.vdataframe.base import vDataFrame
 
-
-<<<<<<< HEAD
 @pytest.mark.parametrize('compute_method, expected',
                          [
                              ('micro', ''),
@@ -377,14 +375,4 @@
     #
     #     print(f'vertica: {vpy_res}, sklearn: {skl_res}')
     #
-    #     assert vpy_res == pytest.approx(skl_res)
-=======
-
-class TestClassificationMetrics:
-    def test_f1_score(self, pred_cl_dataset):
-        vdf, y_t, y_s, labels = pred_cl_dataset
-        kwargs = {"average": "weighted", "labels": labels}
-        vpy_res = vpy_metrics.f1_score("y_t", "y_s", vdf, **kwargs)
-        skl_res = skl_metrics.f1_score(y_t, y_s, **kwargs)
-        assert vpy_res == pytest.approx(skl_res)
->>>>>>> 11975d46
+    #     assert vpy_res == pytest.approx(skl_res)