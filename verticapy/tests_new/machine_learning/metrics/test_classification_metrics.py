"""
(c)  Copyright  [2018-2023]  OpenText  or one of its
affiliates.  Licensed  under  the   Apache  License,
Version 2.0 (the  "License"); You  may  not use this
file except in compliance with the License.

You may obtain a copy of the License at:
http://www.apache.org/licenses/LICENSE-2.0

Unless  required  by applicable  law or  agreed to in
writing, software  distributed  under the  License is
distributed on an  "AS IS" BASIS,  WITHOUT WARRANTIES
OR CONDITIONS OF ANY KIND, either express or implied.
See the  License for the specific  language governing
permissions and limitations under the License.
"""
import pytest
import sklearn.metrics as skl_metrics
import verticapy.machine_learning.metrics.classification as vpy_metrics
import numpy as np
import random
from verticapy.core.vdataframe.base import vDataFrame
<<<<<<< HEAD
=======

>>>>>>> f8e58e8b

@pytest.mark.parametrize('compute_method, expected',
                         [
                             ('micro', ''),
                             # ('macro', ''),
                             # ('weighted', ''),
                             # ('scores', ''),
                             # (None, ''),
                             # pytest.param('invalid', '', marks=pytest.mark.xfail)
                         ])
class TestClassificationMetrics:

    @staticmethod
    def skl_metrics_cal(pred_cl_dataset_binary):
        skl_metrics_dict = {}
        vdf, y_t, y_s, labels = pred_cl_dataset_binary
        tn, fp, fn, tp = skl_metrics.confusion_matrix(y_t, y_s).ravel()

        skl_metrics_dict['skl_tpr'] = tp / (tp + fn)
        skl_metrics_dict['skl_tnr'] = tn / (tn + fp)
        skl_metrics_dict['skl_fnr'] = fn / (fn + tp)
        skl_metrics_dict['skl_fpr'] = fp / (fp + tn)
        skl_metrics_dict['skl_specificity'] = tn / (tn + fp)
        skl_metrics_dict['tn'] = tn
        skl_metrics_dict['fp'] = fp
        skl_metrics_dict['fn'] = fn
        skl_metrics_dict['tp'] = tp

        return skl_metrics_dict

    # def test_confusion_matrix(self, pred_cl_dataset_binary, pred_cl_dataset_multi):
    #     # binary class
    #     vdf, y_t, y_s, labels = pred_cl_dataset_binary
    #     vpy_res = vpy_metrics.confusion_matrix("y_t", "y_s", vdf, 'b')
    #     skl_res = skl_metrics.confusion_matrix(y_t, y_s, labels=['a', 'b'])
    #     assert vpy_res == pytest.approx(skl_res)

    # @pytest.mark.parametrize('compute_method, expected',
    #                          [
    #                              ('micro', ''),
    #                              ('macro', ''),
    #                              ('weighted', ''),
    #                              (None, ''),
    #                              pytest.param('invalid', '', marks=pytest.mark.xfail)
    #                          ])
    # def test_accuracy_score(self, pred_cl_dataset_binary, pred_cl_dataset_multi, compute_method, expected):
    #     vdf, y_t, y_s, labels = pred_cl_dataset_binary
    #     vpy_res = vpy_metrics.accuracy_score("y_t", "y_s", vdf, 'b')
    #     kwargs = {"average": compute_method, "labels": labels}

    def test_balanced_accuracy(self, pred_cl_dataset_binary, pred_cl_dataset_multi, compute_method, expected):
        # binary class
        vdf, y_t, y_s, labels = pred_cl_dataset_binary
        # generating probability - float
        # y_p = [random.uniform(0, 1) for x in range(len(y_t))]
        # input_relation = np.column_stack((y_t, y_p))
        # vdf_p = vDataFrame(input_relation, usecols=["y_t", "y_p"])
        vpy_res = vpy_metrics.balanced_accuracy("y_t", "y_p", vdf_p, average=compute_method, labels=labels, pos_label='b')

        skl_res = skl_metrics.log_loss(y_t, y_p, labels=labels)

        print(f'vertica: {vpy_res}, sklearn: {skl_res}')

        assert vpy_res == pytest.approx(skl_res)

    # def test_critical_success_index(self, pred_cl_dataset_multi, compute_method, expected):
    #     pass

    # def test_diagnostic_odds_ratio(self, pred_cl_dataset_multi, compute_method, expected):
    #     pass
    #
    # @pytest.mark.skip(reason="skipping to test other functions")
    # @pytest.mark.parametrize('compute_method, expected',
    #                          [
    #                              ('micro', ''),
    #                              ('macro', ''),
    #                              ('weighted', ''),
    #                              ('scores', ''),
    #                              (None, ''),
    #                              pytest.param('invalid', '', marks=pytest.mark.xfail)
    #                          ])
    # def test_f1_score(self, pred_cl_dataset_multi, compute_method, expected):
    #     vdf, y_t, y_s, labels = pred_cl_dataset_multi
    #     kwargs = {"average": compute_method, "labels": labels}
    #     vpy_res = vpy_metrics.f1_score("y_t", "y_s", vdf, **kwargs)
    #     skl_res = skl_metrics.f1_score(y_t, y_s, **kwargs)
    #     assert vpy_res == pytest.approx(skl_res)

    # def test_false_negative_rate(self, pred_cl_dataset_binary, pred_cl_dataset_multi, compute_method, expected):
    #     # binary class
    #     vdf, y_t, y_s, labels = pred_cl_dataset_binary
    #     kwargs = {"average": compute_method, "labels": labels}
    #     vpy_res = vpy_metrics.false_negative_rate("y_t", "y_s", vdf, kwargs, pos_label='b')
    #     tn, fp, fn, tp = skl_metrics.confusion_matrix(y_t, y_s).ravel()
    #     skl_res = fn/(tp+fn)
    #
    #     assert vpy_res == pytest.approx(skl_res)

    # multi class
    # vdf, y_t, y_s, labels = pred_cl_dataset_multi
    # vpy_res = vpy_metrics.false_negative_rate("y_t", "y_s", vdf, average=compute_method, labels=labels)
    # print(vpy_res)
    # tn, fp, fn, tp = skl_metrics.confusion_matrix(y_t, y_s).ravel()
    # skl_recall = fn/(tp+fn)
    # skl_res = 1 - skl_recall
    # print(skl_metrics.confusion_matrix(y_t, y_s, labels=labels))

    # print(vpy_metrics.confusion_matrix("y_t", "y_s", vdf, labels=labels))

    # assert vpy_res == pytest.approx(skl_res)

    # def test_false_positive_rate(self, pred_cl_dataset_binary, pred_cl_dataset_multi, compute_method, expected):
    #     # binary class
    #     vdf, y_t, y_s, labels = pred_cl_dataset_binary
    #     kwargs = {"average": compute_method, "labels": labels}
    #     vpy_res = vpy_metrics.false_positive_rate("y_t", "y_s", vdf, kwargs, pos_label='b')
    #     tn, fp, fn, tp = skl_metrics.confusion_matrix(y_t, y_s).ravel()
    #     skl_res = fp / (fp + tn)
    #
    #     assert vpy_res == pytest.approx(skl_res)

    # def test_false_discovery_rate(self, pred_cl_dataset_binary, pred_cl_dataset_multi, compute_method, expected):
    #     # binary class
    #     vdf, y_t, y_s, labels = pred_cl_dataset_binary
    #     kwargs = {"average": compute_method, "labels": labels}
    #     vpy_res = vpy_metrics.false_discovery_rate("y_t", "y_s", vdf, kwargs, pos_label='b')
    #     tn, fp, fn, tp = skl_metrics.confusion_matrix(y_t, y_s).ravel()
    #     skl_res = fp / (fp + tp)
    #     print(f'vertica: {vpy_res}, sklearn: {skl_res}')
    #
    #     assert vpy_res == pytest.approx(skl_res)

    # def test_false_omission_rate(self, pred_cl_dataset_binary, pred_cl_dataset_multi, compute_method, expected):
    #     # binary class
    #     vdf, y_t, y_s, labels = pred_cl_dataset_binary
    #     kwargs = {"average": compute_method, "labels": labels}
    #     vpy_res = vpy_metrics.false_omission_rate("y_t", "y_s", vdf, kwargs, pos_label='b')

    #     tn, fp, fn, tp = skl_metrics.confusion_matrix(y_t, y_s).ravel()
    #     skl_res = fn / (fn + tn)
    #     print(f'vertica: {vpy_res}, sklearn: {skl_res}')

    #     assert vpy_res == pytest.approx(skl_res)

    # def test_fowlkes_mallows_index(self, pred_cl_dataset_binary, pred_cl_dataset_multi, compute_method, expected):
    #     # binary class
    #     vdf, y_t, y_s, labels = pred_cl_dataset_binary
    #     kwargs = {"average": compute_method, "labels": labels}
    #     vpy_res = vpy_metrics.fowlkes_mallows_index("y_t", "y_s", vdf, kwargs, pos_label='b')
    #
    #     # skl_res = skl_metrics.fowlkes_mallows_score(y_t, y_s)
    #     tn, fp, fn, tp = skl_metrics.confusion_matrix(y_t, y_s).ravel()
    #     skl_res = tp / np.sqrt((tp + fp) * (tp + fn))
    #     print(f'vertica: {vpy_res}, sklearn: {skl_res}')
    #
    #     assert vpy_res == pytest.approx(skl_res)

    # def test_informedness(self, pred_cl_dataset_binary, pred_cl_dataset_multi, compute_method, expected):
    #     # binary class
    #     vdf, y_t, y_s, labels = pred_cl_dataset_binary
    #     kwargs = {"average": compute_method, "labels": labels}
    #     vpy_res = vpy_metrics.informedness("y_t", "y_s", vdf, kwargs, pos_label='b')
    #
    #     # skl_res = skl_metrics.fowlkes_mallows_score(y_t, y_s)
    #     tn, fp, fn, tp = skl_metrics.confusion_matrix(y_t, y_s).ravel()
    #     skl_res = (tp/(tp+fn)) + (tn/(tn+fp)) - 1  # Recall + Inverse Recall – 1
    #     print(f'vertica: {vpy_res}, sklearn: {skl_res}')
    #
    #     assert vpy_res == pytest.approx(skl_res)

    # def test_markedness(self, pred_cl_dataset_binary, pred_cl_dataset_multi, compute_method, expected):
    #     # binary class
    #     vdf, y_t, y_s, labels = pred_cl_dataset_binary
    #     kwargs = {"average": compute_method, "labels": labels}
    #     vpy_res = vpy_metrics.markedness("y_t", "y_s", vdf, kwargs, pos_label='b')
    #
    #     # skl_res = skl_metrics.fowlkes_mallows_score(y_t, y_s)
    #     tn, fp, fn, tp = skl_metrics.confusion_matrix(y_t, y_s).ravel()
    #     skl_res = (tp / (tp + fp)) + (tn / (tn + fn)) - 1  # Precision + Inverse Precision – 1
    #     print(f'vertica: {vpy_res}, sklearn: {skl_res}')
    #
    #     assert vpy_res == pytest.approx(skl_res)

    # def test_matthews_corrcoef(self, pred_cl_dataset_binary, pred_cl_dataset_multi, compute_method, expected):
    #     # binary class
    #     vdf, y_t, y_s, labels = pred_cl_dataset_binary
    #     kwargs = {"average": compute_method, "labels": labels}
    #     vpy_res = vpy_metrics.matthews_corrcoef("y_t", "y_s", vdf, kwargs, pos_label='b')
    #
    #     skl_res = skl_metrics.matthews_corrcoef(y_t, y_s)
    #     # tn, fp, fn, tp = skl_metrics.confusion_matrix(y_t, y_s).ravel()
    #     # skl_res = ((tp*tn) - (fp*fn)) / np.sqrt((tp+fp)*(tp+fn)*(tn+fp)*(tn+fn))
    #     print(f'vertica: {vpy_res}, sklearn: {skl_res}')
    #
    #     assert vpy_res == pytest.approx(skl_res)

    # def test_negative_predictive_score(self, pred_cl_dataset_binary, pred_cl_dataset_multi, compute_method, expected):
    # binary class
    # vdf, y_t, y_s, labels = pred_cl_dataset_binary
    # kwargs = {"average": compute_method, "labels": labels}
    # vpy_res = vpy_metrics.negative_predictive_score("y_t", "y_s", vdf, kwargs, pos_label='b')

    # tn, fp, fn, tp = skl_metrics.confusion_matrix(y_t, y_s).ravel()
    # skl_res = tn/(tn+fn)
    # print(f'vertica: {vpy_res}, sklearn: {skl_res}')

    # assert vpy_res == pytest.approx(skl_res)

    # def test_negative_likelihood_ratio(self, pred_cl_dataset_binary, pred_cl_dataset_multi, compute_method, expected):
    #     # binary class
    #     vdf, y_t, y_s, labels = pred_cl_dataset_binary
    #     vpy_res = vpy_metrics.negative_likelihood_ratio("y_t", "y_s", vdf, average=compute_method, labels=labels,
    #                                                     pos_label='b')
    #
    #     tn, fp, fn, tp = skl_metrics.confusion_matrix(y_t, y_s).ravel()
    #     skl_res = (fn/(fn+tp)) / (tn/(tn+fp))
    #     print(f'vertica: {vpy_res}, sklearn: {skl_res}')
    #
    #     assert vpy_res == pytest.approx(skl_res)

    # def test_positive_likelihood_ratio(self, pred_cl_dataset_binary, pred_cl_dataset_multi, compute_method, expected):
    #     # binary class
    #     vdf, y_t, y_s, labels = pred_cl_dataset_binary
    #     vpy_res = vpy_metrics.positive_likelihood_ratio("y_t", "y_s", vdf, average=compute_method, labels=labels,
    #                                                     pos_label='b')
    #
    #     tn, fp, fn, tp = skl_metrics.confusion_matrix(y_t, y_s).ravel()
    #     skl_res = (tp / (tp + fn)) / (fp / (fp + tn))
    #     print(f'vertica: {vpy_res}, sklearn: {skl_res}')
    #
    #     assert vpy_res == pytest.approx(skl_res)

    # def test_precision_score(self, pred_cl_dataset_binary, pred_cl_dataset_multi, compute_method, expected):
    #     # binary class
    #     vdf, y_t, y_s, labels = pred_cl_dataset_binary
    #     vpy_res = vpy_metrics.precision_score("y_t", "y_s", vdf, average=compute_method, labels=labels, pos_label='b')
    #
    #     skl_res = skl_metrics.precision_score(y_t, y_s, average='binary', labels=labels, pos_label='b')
    #     # skl_res = (tp / (tp + fn)) / (fp / (fp + tn))
    #     print(f'vertica: {vpy_res}, sklearn: {skl_res}')
    #
    #     assert vpy_res == pytest.approx(skl_res)

    # def test_prevalence_threshold(self, pred_cl_dataset_binary, pred_cl_dataset_multi, compute_method, expected):
    #     # binary class
    #     vdf, y_t, y_s, labels = pred_cl_dataset_binary
    #     vpy_res = vpy_metrics.prevalence_threshold("y_t", "y_s", vdf, average=compute_method, labels=labels,
    #                                                pos_label='b')
    #
    #     # tn, fp, fn, tp = skl_metrics.confusion_matrix(y_t, y_s).ravel()
    #     # skl_res = np.sqrt((fp/(fp + tn))) / (np.sqrt((fp/(fp+tn))) + np.sqrt(tp/(tp+fn)))
    #     skl_tpr, skl_tnr, skl_fnr, skl_fpr = self.data_setup(pred_cl_dataset_binary)
    #     skl_res = np.sqrt(skl_fpr)/(np.sqrt(skl_fpr)+np.sqrt(skl_tpr))
    #
    #     print(f'vertica: {vpy_res}, sklearn: {skl_res}')
    #
    #     assert vpy_res == pytest.approx(skl_res)
    #
    # def test_recall_score(self, pred_cl_dataset_binary, pred_cl_dataset_multi, compute_method, expected):
    #     # binary class
    #     vdf, y_t, y_s, labels = pred_cl_dataset_binary
    #     vpy_res = vpy_metrics.recall_score("y_t", "y_s", vdf, average=compute_method, labels=labels,
    #                                        pos_label='b')
    #
    #     skl_res = skl_metrics.recall_score(y_t, y_s, average='binary', labels=labels, pos_label='b')
    #
    #     print(f'vertica: {vpy_res}, sklearn: {skl_res}')
    #
    #     assert vpy_res == pytest.approx(skl_res)

    # def test_specificity_score(self, pred_cl_dataset_binary, pred_cl_dataset_multi, compute_method, expected):
    #     # binary class
    #     vdf, y_t, y_s, labels = pred_cl_dataset_binary
    #     vpy_res = vpy_metrics.specificity_score("y_t", "y_s", vdf, average=compute_method, labels=labels,
    #                                             pos_label='b')
    #
    #     skl_metrics_dict = self.skl_metrics_cal(pred_cl_dataset_binary)
    #     skl_res = skl_metrics_dict['skl_specificity']
    #
    #     print(f'vertica: {vpy_res}, sklearn: {skl_res}')
    #
    #     assert vpy_res == pytest.approx(skl_res)

    # def test_best_cutoff(self, pred_cl_dataset_binary, pred_cl_dataset_multi, compute_method, expected):
    #     # binary class
    #     vdf, y_t, y_s, labels = pred_cl_dataset_binary
    #     vpy_res = vpy_metrics.best_cutoff("y_t", "y_s", vdf, average=compute_method, labels=labels,
    #                                             pos_label='b')
    #
    #     skl_metrics_dict = self.skl_metrics_cal(pred_cl_dataset_binary)
    #     skl_res = skl_metrics_dict['skl_specificity']
    #
    #     print(f'vertica: {vpy_res}, sklearn: {skl_res}')
    #
    #     assert vpy_res == pytest.approx(skl_res)

    # def test_roc_auc(self, pred_cl_dataset_binary, pred_cl_dataset_multi, compute_method, expected):
    #     # binary class
    #     vdf, y_t, y_s, labels = pred_cl_dataset_binary
    #     # generating probability - float
    #     y_p = [random.uniform(0, 1) for x in range(len(y_t))]
    #     input_relation = np.column_stack((y_t, y_p))
    #     vdf_p = vDataFrame(input_relation, usecols=["y_t", "y_p"])
    #     vpy_res = vpy_metrics.roc_auc("y_t", "y_p", vdf_p, average=compute_method, labels=labels, pos_label='b')
    #
    #     skl_res = skl_metrics.roc_auc_score(y_t, y_p, labels=labels)
    #
    #     print(f'vertica: {vpy_res}, sklearn: {skl_res}')
    #
    #     assert vpy_res == pytest.approx(skl_res)

    # def test_prc_auc(self, pred_cl_dataset_binary, pred_cl_dataset_multi, compute_method, expected):
    #     # binary class
    #     vdf, y_t, y_s, labels = pred_cl_dataset_binary
    #     # generating probability - float
    #     y_p = [random.uniform(0, 1) for x in range(len(y_t))]
    #     # print(sorted(y_p))
    #     input_relation = np.column_stack((y_t, y_p))
    #     vdf_p = vDataFrame(input_relation, usecols=["y_t", "y_p"])
    #     vpy_res = vpy_metrics.prc_auc("y_t", "y_p", vdf_p, average=compute_method, labels=labels, pos_label='b')
    #     print(vpy_res)
    #
    #     precision, recall, thresholds = skl_metrics.precision_recall_curve(y_t, y_p, pos_label='b')
    #     print(skl_metrics.auc(sorted(precision), sorted(recall)))

        # print(f'vertica: {vpy_res}, sklearn: {skl_res}')

        # assert vpy_res == pytest.approx(skl_res)

    # def test_log_loss(self, pred_cl_dataset_binary, pred_cl_dataset_multi, compute_method, expected):
    #     # binary class
    #     vdf, y_t, y_s, labels = pred_cl_dataset_binary
    #     # generating probability - float
    #     y_p = [random.uniform(0, 1) for x in range(len(y_t))]
    #     input_relation = np.column_stack((y_t, y_p))
    #     vdf_p = vDataFrame(input_relation, usecols=["y_t", "y_p"])
    #     vpy_res = vpy_metrics.log_loss("y_t", "y_p", vdf_p, average=compute_method, labels=labels, pos_label='b')
    #
    #     skl_res = skl_metrics.log_loss(y_t, y_p, labels=labels)
    #
    #     print(f'vertica: {vpy_res}, sklearn: {skl_res}')
    #
    #     assert vpy_res == pytest.approx(skl_res)

    # def test_classification_report(self, pred_cl_dataset_binary, pred_cl_dataset_multi, compute_method, expected):
    #     # binary class
    #     vdf, y_t, y_s, labels = pred_cl_dataset_binary
    #     vpy_res = vpy_metrics.classification_report("y_t", "y_s", vdf, average=compute_method, labels=labels,
    #                                                 pos_label='b')
    #
    #     skl_metrics_dict = self.skl_metrics_cal(pred_cl_dataset_binary)
    #     skl_res = skl_metrics_dict['skl_specificity']
    #
    #     print(f'vertica: {vpy_res}, sklearn: {skl_res}')
    #
    #     assert vpy_res == pytest.approx(skl_res)<|MERGE_RESOLUTION|>--- conflicted
+++ resolved
@@ -20,10 +20,7 @@
 import numpy as np
 import random
 from verticapy.core.vdataframe.base import vDataFrame
-<<<<<<< HEAD
-=======
-
->>>>>>> f8e58e8b
+
 
 @pytest.mark.parametrize('compute_method, expected',
                          [
@@ -81,7 +78,8 @@
         # y_p = [random.uniform(0, 1) for x in range(len(y_t))]
         # input_relation = np.column_stack((y_t, y_p))
         # vdf_p = vDataFrame(input_relation, usecols=["y_t", "y_p"])
-        vpy_res = vpy_metrics.balanced_accuracy("y_t", "y_p", vdf_p, average=compute_method, labels=labels, pos_label='b')
+        vpy_res = vpy_metrics.balanced_accuracy("y_t", "y_p", vdf_p, average=compute_method, labels=labels,
+                                                pos_label='b')
 
         skl_res = skl_metrics.log_loss(y_t, y_p, labels=labels)
 
@@ -349,9 +347,9 @@
     #     precision, recall, thresholds = skl_metrics.precision_recall_curve(y_t, y_p, pos_label='b')
     #     print(skl_metrics.auc(sorted(precision), sorted(recall)))
 
-        # print(f'vertica: {vpy_res}, sklearn: {skl_res}')
-
-        # assert vpy_res == pytest.approx(skl_res)
+    # print(f'vertica: {vpy_res}, sklearn: {skl_res}')
+
+    # assert vpy_res == pytest.approx(skl_res)
 
     # def test_log_loss(self, pred_cl_dataset_binary, pred_cl_dataset_multi, compute_method, expected):
     #     # binary class
