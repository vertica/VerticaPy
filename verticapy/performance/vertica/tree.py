--- conflicted
+++ resolved
@@ -1130,7 +1130,6 @@
                     and not (isinstance(self.path_id, NoneType))
                     and nb_children[tree_id] > 1
                 ):
-<<<<<<< HEAD
                     children = self._find_children(tree_id, relationships)
                     other_children = []
                     for child in children:
@@ -1139,9 +1138,7 @@
                     descendants = copy.deepcopy(other_children)
                     for child in other_children:
                         descendants += self._find_descendants(child, relationships)
-=======
-                    descendants = self._find_descendants(tree_id, relationships)
->>>>>>> 6d9e512f
+
                     descendants_str = "Descendants: " + ", ".join(
                         str(d) for d in descendants
                     )
