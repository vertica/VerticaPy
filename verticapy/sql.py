# (c) Copyright [2018-2021] Micro Focus or one of its affiliates.
# Licensed under the Apache License, Version 2.0 (the "License");
# You may not use this file except in compliance with the License.
# You may obtain a copy of the License at
#
# http://www.apache.org/licenses/LICENSE-2.0
#
# Unless required by applicable law or agreed to in writing, software
# distributed under the License is distributed on an "AS IS" BASIS,
# WITHOUT WARRANTIES OR CONDITIONS OF ANY KIND, either express or implied.
# See the License for the specific language governing permissions and
# limitations under the License.
#
# |_     |~) _  _| _  /~\    _ |.
# |_)\/  |_)(_|(_||   \_/|_|(_|||
#    /
#              ____________       ______
#             / __        `\     /     /
#            |  \/         /    /     /
#            |______      /    /     /
#                   |____/    /     /
#          _____________     /     /
#          \           /    /     /
#           \         /    /     /
#            \_______/    /     /
#             ______     /     /
#             \    /    /     /
#              \  /    /     /
#               \/    /     /
#                    /     /
#                   /     /
#                   \    /
#                    \  /
#                     \/
#                    _
# \  / _  __|_. _ _ |_)
#  \/ (/_|  | |(_(_|| \/
#                     /
# VerticaPy is a Python library with scikit-like functionality for conducting
# data science projects on data stored in Vertica, taking advantage Vertica’s
# speed and built-in analytics and machine learning features. It supports the
# entire data science life cycle, uses a ‘pipeline’ mechanism to sequentialize
# data transformation operations, and offers beautiful graphical options.
#
# VerticaPy aims to do all of the above. The idea is simple: instead of moving
# data around for processing, VerticaPy brings the logic to the data.
#
##
#  _____  _____ _      ___  ___  ___  _____ _____ _____
# /  ___||  _  | |     |  \/  | / _ \|  __ \_   _/  __ \
# \ `--. | | | | |     | .  . |/ /_\ \ |  \/ | | | /  \/
#  `--. \| | | | |     | |\/| ||  _  | | __  | | | |
# /\__/ /\ \/' / |____ | |  | || | | | |_\ \_| |_| \__/\
# \____/  \_/\_\_____/ \_|  |_/\_| |_/\____/\___/ \____/
#
##
#
# ---#
# Jupyter Modules
from IPython.core.magic import needs_local_scope
from IPython.core.display import HTML, display

# Standard Python Modules
import warnings

# Other modules
import pandas as pd

# VerticaPy Modules
import verticapy
from verticapy.errors import QueryError
from verticapy import (
    executeSQL,
<<<<<<< HEAD
    vDataFrameSQL,
=======
    vdf_from_relation,
>>>>>>> a44b69e8
    get_magic_options,
    vDataFrame,
    set_option,
    tablesample,
)


import re, time


@needs_local_scope
def sql(line, cell="", local_ns=None):
<<<<<<< HEAD

    # We don't want to display the query/time twice if the options are still on
    # So we save the previous configuration and turn them off.
    sql_on, time_on = verticapy.options["sql_on"], verticapy.options["time_on"]
    set_option("sql_on", False)
    set_option("time_on", False)

    try:

        # Initialization + Options
        queries = line if (not (cell) and (line)) else cell

        has_option = (len(queries) > 1 and queries[0] == "-" and queries[1] != "-") or (
            (cell) and (line)
        )
        options = {}

        if has_option:

            all_options_dict = get_magic_options(line)

            for option in all_options_dict:

                if option.lower() in ("-i", "-o",):
                    x = option.lower()[1:]
                    options[x] = all_options_dict[option]

                elif verticapy.options["print_info"]:
                    warning_message = (
                        f"\u26A0 Warning : The option '{option}' doesn't "
                        "exist, it was skipped."
                    )
                    warnings.warn(warning_message, Warning)

        if "i" in options:
            f = open(options["i"], "r")
            queries = f.read()
            f.close()

        # Cleaning the Query
        queries = re.sub("--.+\n", "", queries)
        queries = queries.replace("\t", " ").replace("\n", " ")
        queries = re.sub(" +", " ", queries)
        variables = re.findall(":[A-Za-z0-9_]+", queries)

        for v in variables:
            val = locals()["local_ns"][v[1:]]
=======

    # We don't want to display the query/time twice if the options are still on
    # So we save the previous configuration and turn them off.
    sql_on, time_on = verticapy.options["sql_on"], verticapy.options["time_on"]
    set_option("sql_on", False)
    set_option("time_on", False)

    try:

        queries = line if (not (cell) and (line)) else cell

        has_option = (len(queries) > 1 and queries[0] == "-" and queries[1] != "-") or (
            (cell) and (line)
        )
        options = {}

        if has_option:

            all_options_dict = get_magic_options(line)

            for option in all_options_dict:

                if option.lower() in ("-i", "-o",):
                    x = option.lower()[1:]
                    options[x] = all_options_dict[option]

                elif verticapy.options["print_info"]:
                    warning_message = (
                        f"\u26A0 Warning : The option '{option}' doesn't "
                        "exist, it was skipped."
                    )
                    warnings.warn(warning_message, Warning)

        if "i" in options:
            f = open(options["i"], "r")
            queries = f.read()
            f.close()

        queries = re.sub("--.+\n", "", queries)
        queries = queries.replace("\t", " ").replace("\n", " ")
        queries = re.sub(" +", " ", queries)
        variables = re.findall(":[A-Za-z0-9_]+", queries)
        for v in variables:
            val = locals()["local_ns"][v[1:]]
            try:
                import pandas as pd

                pandas_import = True
            except:
                pandas_import = False
>>>>>>> a44b69e8
            if isinstance(val, vDataFrame):
                val = val.__genSQL__()
            elif isinstance(val, tablesample):
                val = "({0}) VERTICAPY_SUBTABLE".format(val.to_sql())
<<<<<<< HEAD
            elif isinstance(val, pd.DataFrame):
=======
            elif pandas_import and isinstance(val, pd.DataFrame):
>>>>>>> a44b69e8
                val = pandas_to_vertica(val).__genSQL__()
            queries = queries.replace(v, str(val))

        n, i, all_split = len(queries), 0, []

        while i < n and queries[n - i - 1] in (";", " ", "\n"):
            i += 1

        queries = queries[: n - i]
        i, n = 0, n - i

        while i < n:

            if queries[i] == '"':
                i += 1
                while i < n and queries[i] != '"':
                    i += 1
            elif queries[i] == "'":
                i += 1
                while i < n and queries[i] != "'":
                    i += 1
            elif queries[i] == ";":
                all_split += [i]
            i += 1

        all_split = [0] + all_split + [n]
        m = len(all_split)
        queries = [queries[all_split[i] : all_split[i + 1]] for i in range(m - 1)]
        n = len(queries)

        for i in range(n):

            query = queries[i]
            while len(query) > 0 and (query[-1] in (";", " ")):
                query = query[0:-1]
            while len(query) > 0 and (query[0] in (";", " ")):
                query = query[1:]
            queries[i] = query

        queries_tmp, i = [], 0

        while i < n:

            query = queries[i]
            if (i < n - 1) and (queries[i + 1].lower() == "end"):
                query += "; {}".format(queries[i + 1])
                i += 1
            queries_tmp += [query]
            i += 1
<<<<<<< HEAD

        queries, n = queries_tmp, len(queries_tmp)
        result, start_time = None, time.time()

        # Executing the Queries

        for i in range(n):

            query = queries[i]

            if query.split(" ")[0]:
                query_type = query.split(" ")[0].upper()
            else:
                query_type = query.split(" ")[1].upper()

            if len(query_type) > 1 and query_type[0:2] in ("/*", "--"):
                query_type = "undefined"

            if (query_type == "COPY") and ("from local" in query.lower()):

                query = re.split("from local", query, flags=re.IGNORECASE)
                if query[1].split(" ")[0]:
                    file_name = query[1].split(" ")[0]
                else:
                    file_name = query[1].split(" ")[1]
                query = (
                    "".join(query[0])
                    + "FROM"
                    + "".join(query[1]).replace(file_name, "STDIN")
                )
                if (file_name[0] == file_name[-1]) and (file_name[0] in ('"', "'")):
                    file_name = file_name[1:-1]

                executeSQL(query, method="copy", path=file_name, print_time_sql=False)

            elif (i < n - 1) or (
                (i == n - 1)
                and (query_type.lower() not in ("select", "with", "undefined"))
            ):

                executeSQL(query, print_time_sql=False)
                if verticapy.options["print_info"]:
                    print(query_type)

            else:

                error = ""
                try:
                    result = vDataFrameSQL("({}) x".format(query))
=======

        queries, n = queries_tmp, len(queries_tmp)
        result, start_time = None, time.time()

        for i in range(n):

            query = queries[i]

            if query.split(" ")[0]:
                query_type = query.split(" ")[0].upper()
            else:
                query_type = query.split(" ")[1].upper()

            if len(query_type) > 1 and query_type[0:2] in ("/*", "--"):
                query_type = "undefined"

            if (query_type == "COPY") and ("from local" in query.lower()):

                query = re.split("from local", query, flags=re.IGNORECASE)
                if query[1].split(" ")[0]:
                    file_name = query[1].split(" ")[0]
                else:
                    file_name = query[1].split(" ")[1]
                query = (
                    "".join(query[0])
                    + "FROM"
                    + "".join(query[1]).replace(file_name, "STDIN")
                )
                if (file_name[0] == file_name[-1]) and (file_name[0] in ('"', "'")):
                    file_name = file_name[1:-1]

                executeSQL(query, method="copy", path=file_name, print_time_sql=False)

            elif (i < n - 1) or (
                (i == n - 1)
                and (query_type.lower() not in ("select", "with", "undefined"))
            ):

                executeSQL(query, print_time_sql=False)
                if verticapy.options["print_info"]:
                    print(query_type)

            else:

                error = ""
                try:
                    result = vdf_from_relation("({}) x".format(query))
>>>>>>> a44b69e8
                except:
                    try:
                        final_result = executeSQL(
                            query, method="fetchfirstelem", print_time_sql=False
                        )
                        if final_result and verticapy.options["print_info"]:
                            print(final_result[0])
                        elif verticapy.options["print_info"]:
                            print(query_type)
                    except Exception as e:
                        error = e

                if error:
                    raise QueryError(error)

<<<<<<< HEAD
        # Displaying the information

=======
>>>>>>> a44b69e8
        elapsed_time = round(time.time() - start_time, 3)

        if verticapy.options["print_info"]:
            display(HTML(f"<div><b>Execution: </b> {elapsed_time}s</div>"))

<<<<<<< HEAD
        # Exporting the result

=======
>>>>>>> a44b69e8
        if isinstance(result, vDataFrame) and "o" in options:

            if options["o"][-4:] == "json":
                result.to_json(options["o"])
            else:
                result.to_csv(options["o"])

        return result

    except:

        # If it fails, we load the previous configuration before raising the error.
        set_option("sql_on", sql_on)
        set_option("time_on", time_on)
        raise


# ---#
def load_ipython_extension(ipython):
    ipython.register_magic_function(sql, "cell")
    ipython.register_magic_function(sql, "line")<|MERGE_RESOLUTION|>--- conflicted
+++ resolved
@@ -71,11 +71,7 @@
 from verticapy.errors import QueryError
 from verticapy import (
     executeSQL,
-<<<<<<< HEAD
     vDataFrameSQL,
-=======
-    vdf_from_relation,
->>>>>>> a44b69e8
     get_magic_options,
     vDataFrame,
     set_option,
@@ -88,7 +84,6 @@
 
 @needs_local_scope
 def sql(line, cell="", local_ns=None):
-<<<<<<< HEAD
 
     # We don't want to display the query/time twice if the options are still on
     # So we save the previous configuration and turn them off.
@@ -136,67 +131,11 @@
 
         for v in variables:
             val = locals()["local_ns"][v[1:]]
-=======
-
-    # We don't want to display the query/time twice if the options are still on
-    # So we save the previous configuration and turn them off.
-    sql_on, time_on = verticapy.options["sql_on"], verticapy.options["time_on"]
-    set_option("sql_on", False)
-    set_option("time_on", False)
-
-    try:
-
-        queries = line if (not (cell) and (line)) else cell
-
-        has_option = (len(queries) > 1 and queries[0] == "-" and queries[1] != "-") or (
-            (cell) and (line)
-        )
-        options = {}
-
-        if has_option:
-
-            all_options_dict = get_magic_options(line)
-
-            for option in all_options_dict:
-
-                if option.lower() in ("-i", "-o",):
-                    x = option.lower()[1:]
-                    options[x] = all_options_dict[option]
-
-                elif verticapy.options["print_info"]:
-                    warning_message = (
-                        f"\u26A0 Warning : The option '{option}' doesn't "
-                        "exist, it was skipped."
-                    )
-                    warnings.warn(warning_message, Warning)
-
-        if "i" in options:
-            f = open(options["i"], "r")
-            queries = f.read()
-            f.close()
-
-        queries = re.sub("--.+\n", "", queries)
-        queries = queries.replace("\t", " ").replace("\n", " ")
-        queries = re.sub(" +", " ", queries)
-        variables = re.findall(":[A-Za-z0-9_]+", queries)
-        for v in variables:
-            val = locals()["local_ns"][v[1:]]
-            try:
-                import pandas as pd
-
-                pandas_import = True
-            except:
-                pandas_import = False
->>>>>>> a44b69e8
             if isinstance(val, vDataFrame):
                 val = val.__genSQL__()
             elif isinstance(val, tablesample):
                 val = "({0}) VERTICAPY_SUBTABLE".format(val.to_sql())
-<<<<<<< HEAD
             elif isinstance(val, pd.DataFrame):
-=======
-            elif pandas_import and isinstance(val, pd.DataFrame):
->>>>>>> a44b69e8
                 val = pandas_to_vertica(val).__genSQL__()
             queries = queries.replace(v, str(val))
 
@@ -246,7 +185,6 @@
                 i += 1
             queries_tmp += [query]
             i += 1
-<<<<<<< HEAD
 
         queries, n = queries_tmp, len(queries_tmp)
         result, start_time = None, time.time()
@@ -296,55 +234,7 @@
                 error = ""
                 try:
                     result = vDataFrameSQL("({}) x".format(query))
-=======
-
-        queries, n = queries_tmp, len(queries_tmp)
-        result, start_time = None, time.time()
-
-        for i in range(n):
-
-            query = queries[i]
-
-            if query.split(" ")[0]:
-                query_type = query.split(" ")[0].upper()
-            else:
-                query_type = query.split(" ")[1].upper()
-
-            if len(query_type) > 1 and query_type[0:2] in ("/*", "--"):
-                query_type = "undefined"
-
-            if (query_type == "COPY") and ("from local" in query.lower()):
-
-                query = re.split("from local", query, flags=re.IGNORECASE)
-                if query[1].split(" ")[0]:
-                    file_name = query[1].split(" ")[0]
-                else:
-                    file_name = query[1].split(" ")[1]
-                query = (
-                    "".join(query[0])
-                    + "FROM"
-                    + "".join(query[1]).replace(file_name, "STDIN")
-                )
-                if (file_name[0] == file_name[-1]) and (file_name[0] in ('"', "'")):
-                    file_name = file_name[1:-1]
-
-                executeSQL(query, method="copy", path=file_name, print_time_sql=False)
-
-            elif (i < n - 1) or (
-                (i == n - 1)
-                and (query_type.lower() not in ("select", "with", "undefined"))
-            ):
-
-                executeSQL(query, print_time_sql=False)
-                if verticapy.options["print_info"]:
-                    print(query_type)
-
-            else:
-
-                error = ""
-                try:
-                    result = vdf_from_relation("({}) x".format(query))
->>>>>>> a44b69e8
+
                 except:
                     try:
                         final_result = executeSQL(
@@ -360,21 +250,15 @@
                 if error:
                     raise QueryError(error)
 
-<<<<<<< HEAD
         # Displaying the information
 
-=======
->>>>>>> a44b69e8
         elapsed_time = round(time.time() - start_time, 3)
 
         if verticapy.options["print_info"]:
             display(HTML(f"<div><b>Execution: </b> {elapsed_time}s</div>"))
 
-<<<<<<< HEAD
         # Exporting the result
 
-=======
->>>>>>> a44b69e8
         if isinstance(result, vDataFrame) and "o" in options:
 
             if options["o"][-4:] == "json":
