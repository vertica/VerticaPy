# (c) Copyright [2018-2022] Micro Focus or one of its affiliates.
# Licensed under the Apache License, Version 2.0 (the "License");
# You may not use this file except in compliance with the License.
# You may obtain a copy of the License at
#
# http://www.apache.org/licenses/LICENSE-2.0
#
# Unless required by applicable law or agreed to in writing, software
# distributed under the License is distributed on an "AS IS" BASIS,
# WITHOUT WARRANTIES OR CONDITIONS OF ANY KIND, either express or implied.
# See the License for the specific language governing permissions and
# limitations under the License.
#
# |_     |~) _  _| _  /~\    _ |.
# |_)\/  |_)(_|(_||   \_/|_|(_|||
#    /
#              ____________       ______
#             / __        `\     /     /
#            |  \/         /    /     /
#            |______      /    /     /
#                   |____/    /     /
#          _____________     /     /
#          \           /    /     /
#           \         /    /     /
#            \_______/    /     /
#             ______     /     /
#             \    /    /     /
#              \  /    /     /
#               \/    /     /
#                    /     /
#                   /     /
#                   \    /
#                    \  /
#                     \/
#                    _
# \  / _  __|_. _ _ |_)
#  \/ (/_|  | |(_(_|| \/
#                     /
# VerticaPy is a Python library with scikit-like functionality for conducting
# data science projects on data stored in Vertica, taking advantage Vertica’s
# speed and built-in analytics and machine learning features. It supports the
# entire data science life cycle, uses a ‘pipeline’ mechanism to sequentialize
# data transformation operations, and offers beautiful graphical options.
#
# VerticaPy aims to do all of the above. The idea is simple: instead of moving
# data around for processing, VerticaPy brings the logic to the data.
#
#
# Modules
#
# Standard Python Modules
import shutil, re, sys, warnings, random, itertools, datetime, time, html
from collections.abc import Iterable

# VerticaPy Modules
import verticapy
from verticapy.errors import *

#
#
# Functions to use to simplify the coding.
#
# ---#
def all_comb(X: list):
    all_configuration = []
    for r in range(len(X) + 1):
        combinations_object = itertools.combinations(X, r)
        combinations_list = list(combinations_object)
        if combinations_list[0]:
            all_configuration += combinations_list
    return all_configuration


# ---#
def arange(start: float, stop: float, step: float):
    check_types(
        [
            ("start", start, [int, float]),
            ("stop", stop, [int, float]),
            ("step", step, [int, float]),
        ]
    )
    if step < 0:
        raise ParameterError("Parameter 'step' must be greater than 0")
    L_final = []
    tmp = start
    while tmp < stop:
        L_final += [tmp]
        tmp += step
    return L_final


# ---#
def bin_spatial_to_str(category: str, column: str = "{}"):
    if category == "binary":
        return "TO_HEX({})".format(column)
    elif category == "spatial":
        return "ST_AsText({})".format(column)
    else:
        return column


# ---#
def check_types(types_list: list = []):
    for elem in types_list:
        list_check = False
        for sub_elem in elem[2]:
            if not (isinstance(sub_elem, type)):
                list_check = True
        if list_check:
            if not (isinstance(elem[1], str)) and (elem[1] != None):
                warning_message = (
                    "Parameter '{0}' must be of type {1}, found type {2}"
                ).format(elem[0], str, type(elem[1]))
                warnings.warn(warning_message, Warning)
            if (elem[1] != None) and (
                elem[1].lower() not in elem[2] and elem[1] not in elem[2]
            ):
                warning_message = "Parameter '{}' must be in [{}], found '{}'".format(
                    elem[0], "|".join(elem[2]), elem[1]
                )
                warnings.warn(warning_message, Warning)
        else:
            all_types = elem[2] + [type(None)]
            if str in all_types:
                all_types += [str_sql]
            if not (isinstance(elem[1], tuple(all_types))):
                if (
                    (list in elem[2])
                    and isinstance(elem[1], Iterable)
                    and not (isinstance(elem[1], (dict, str)))
                ):
                    pass
                elif len(elem[2]) == 1:
                    warning_message = "Parameter '{0}' must be of type {1}, found type {2}".format(
                        elem[0], elem[2][0], type(elem[1])
                    )
                    warnings.warn(warning_message, Warning)
                else:
                    warning_message = (
                        "Parameter '{0}' type must be one of the following"
                        " {1}, found type {2}"
                    ).format(elem[0], elem[2], type(elem[1]))
                    warnings.warn(warning_message, Warning)


# ---#
def clean_query(query: str):
<<<<<<< HEAD
    res = re.sub(r"--.+(\n|\Z)", "", query)
=======
    res = re.sub("--.+(\n|\Z)", "", query)
>>>>>>> b70dbcb8
    res = res.replace("\t", " ").replace("\n", " ")
    res = re.sub(" +", " ", res)

    while len(res) > 0 and (res[-1] in (";", " ")):
        res = res[0:-1]

    while len(res) > 0 and (res[0] in (";", " ")):
        res = res[1:]

    return res


# ---#
def color_dict(d: dict, idx: int = 0):
    if "color" in d:
        if isinstance(d["color"], str):
            return d["color"]
        else:
            return d["color"][idx % len(d["color"])]
    else:
        from verticapy.plot import gen_colors

        return gen_colors()[idx % len(gen_colors())]


# ---#
def flat_dict(d: dict) -> str:
    # converts dictionary to string with a specific format
    res = []
    for elem in d:
        q = '"' if isinstance(d[elem], str) else ""
        res += ["{}={}{}{}".format(elem, q, d[elem], q)]
    res = ", ".join(res)
    if res:
        res = ", {}".format(res)
    return res


# ---#
def executeSQL(
    query: str,
    title: str = "",
    data: list = [],
    method: str = "cursor",
    path: str = "",
    print_time_sql: bool = True,
):
    check_types(
        [
            ("query", query, [str]),
            ("title", title, [str]),
            (
                "method",
                method,
                ["cursor", "fetchrow", "fetchall", "fetchfirstelem", "copy"],
            ),
        ]
    )
    from verticapy.connect import current_cursor

    query = clean_query(query)
    cursor = current_cursor()
    if verticapy.options["sql_on"] and print_time_sql:
        print_query(query, title)
    start_time = time.time()
    if data:
        cursor.executemany(query, data)
    elif method == "copy":
        with open(path, "r") as fs:
            cursor.copy(query, fs)
    else:
        cursor.execute(query)
    elapsed_time = time.time() - start_time
    if verticapy.options["time_on"] and print_time_sql:
        print_time(elapsed_time)
    if method == "fetchrow":
        return cursor.fetchone()
    elif method == "fetchfirstelem":
        return cursor.fetchone()[0]
    elif method == "fetchall":
        return cursor.fetchall()
    return cursor


# ---#
def format_magic(x, return_cat: bool = False, cast_float_int_to_str: bool = False):

    from verticapy.vcolumn import vColumn

    if isinstance(x, vColumn):
        val = x.alias
    elif (isinstance(x, (int, float)) and not (cast_float_int_to_str)) or isinstance(
        x, str_sql
    ):
        val = x
    elif isinstance(x, type(None)):
        val = "NULL"
    elif isinstance(x, (int, float)) or not (cast_float_int_to_str):
        val = "'{}'".format(str(x).replace("'", "''"))
    else:
        val = x
    if return_cat:
        return (val, get_category_from_python_type(x))
    else:
        return val


# ---#
def gen_name(L: list):
    return "_".join(
        [
            "".join(ch for ch in str(elem).lower() if ch.isalnum() or ch == "_")
            for elem in L
        ]
    )


# ---#
def get_category_from_python_type(expr):
    try:
        category = expr.category()
    except:
        if isinstance(expr, (float)):
            category = "float"
        elif isinstance(expr, (int)):
            category = "int"
        elif isinstance(expr, (str)):
            category = "text"
        elif isinstance(expr, (datetime.date, datetime.datetime)):
            category = "date"
        else:
            category = ""
    return category


# ---#
def get_category_from_vertica_type(ctype: str = ""):
    check_types([("ctype", ctype, [str])])
    ctype = ctype.lower()
    if ctype != "":
        if (
            (ctype[0:4] == "date")
            or (ctype[0:4] == "time")
            or (ctype == "smalldatetime")
            or (ctype[0:8] == "interval")
        ):
            return "date"
        elif (
            (ctype[0:3] == "int")
            or (ctype[0:4] == "bool")
            or (ctype in ("tinyint", "smallint", "bigint"))
        ):
            return "int"
        elif (
            (ctype[0:3] == "num")
            or (ctype[0:5] == "float")
            or (ctype[0:7] == "decimal")
            or (ctype == "money")
            or (ctype[0:6] == "double")
            or (ctype[0:4] == "real")
        ):
            return "float"
        elif ctype[0:3] == "geo" or ("long varbinary" in ctype.lower()):
            return "spatial"
        elif ("byte" in ctype) or (ctype == "raw") or ("binary" in ctype):
            return "binary"
        elif "uuid" in ctype:
            return "uuid"
        else:
            return "text"
    else:
        return "undefined"


# ---#
def get_match_index(x: str, col_list: list, str_check: bool = True):
    for idx, col in enumerate(col_list):
        if (str_check and quote_ident(x.lower()) == quote_ident(col.lower())) or (
            x == col
        ):
            return idx
    return None


# ---#
def get_narrow_tablesample(t, use_number_as_category: bool = False):
    result = []
    t = t.values
    if use_number_as_category:
        categories_alpha = t["index"]
        categories_beta = [elem for elem in t]
        del categories_beta[0]
        bijection_categories = {}
        for idx, elem in enumerate(categories_alpha):
            bijection_categories[elem] = idx
        for idx, elem in enumerate(categories_beta):
            bijection_categories[elem] = idx
    for elem in t:
        if elem != "index":
            for idx, val_tmp in enumerate(t[elem]):
                try:
                    val = float(val_tmp)
                except:
                    val = val_tmp
                if not (use_number_as_category):
                    result += [[elem, t["index"][idx], val]]
                else:
                    result += [
                        [
                            bijection_categories[elem],
                            bijection_categories[t["index"][idx]],
                            val,
                        ]
                    ]
    if use_number_as_category:
        return result, categories_alpha, categories_beta
    else:
        return result


# ---#
def get_magic_options(line: str):

    line = re.sub(" +", " ", line)
    all_options_tmp = line.split(" ")
    all_options = []

    for elem in all_options_tmp:
        if elem != "":
            all_options += [elem]

    n, i, all_options_dict = len(all_options), 0, {}

    while i < n:
        all_options_dict[all_options[i]] = all_options[i + 1]
        i += 2

    return all_options_dict


# ---#
def get_random_function(rand_int=None):
    random_state = verticapy.options["random_state"]
    if isinstance(rand_int, int):
        if isinstance(random_state, int):
            random_func = "FLOOR({} * SEEDED_RANDOM({}))".format(rand_int, random_state)
        else:
            random_func = "RANDOMINT({})".format(rand_int)
    else:
        if isinstance(random_state, int):
            random_func = "SEEDED_RANDOM({})".format(random_state)
        else:
            random_func = "RANDOM()"
    return random_func


# ---#
def get_session(add_username: bool = True):
    query = "SELECT CURRENT_SESSION();"
    result = executeSQL(query, method="fetchfirstelem", print_time_sql=False)
    result = result.split(":")[1]
    result = int(result, base=16)
    if add_username:
        query = "SELECT USERNAME();"
        result = "{}_{}".format(
            executeSQL(query, method="fetchfirstelem", print_time_sql=False), result
        )
    return result


# ---#
def gen_tmp_name(schema: str = "", name: str = ""):
    session_user = get_session()
    L = session_user.split("_")
    L[0] = "".join(filter(str.isalnum, L[0]))
    L[1] = "".join(filter(str.isalnum, L[1]))
    random_int = random.randint(0, 10e9)
    name = '"_verticapy_tmp_{}_{}_{}_{}_"'.format(name.lower(), L[0], L[1], random_int)
    if schema:
        name = "{}.{}".format(quote_ident(schema), name)
    return name


# ---#
def get_verticapy_function(key: str, method: str = ""):
    key = key.lower()
    if key in ("median", "med"):
        key = "50%"
    elif key in ("approx_median", "approximate_median"):
        key = "approx_50%"
    elif key == "100%":
        key = "max"
    elif key == "0%":
        key = "min"
    elif key == "approximate_count_distinct":
        key = "approx_unique"
    elif key == "approximate_count_distinct":
        key = "approx_unique"
    elif key == "ema":
        key = "exponential_moving_average"
    elif key == "mean":
        key = "avg"
    elif key in ("stddev", "stdev"):
        key = "std"
    elif key == "product":
        key = "prod"
    elif key == "variance":
        key = "var"
    elif key == "kurt":
        key = "kurtosis"
    elif key == "skew":
        key = "skewness"
    elif key in ("top1", "mode"):
        key = "top"
    elif key == "top1_percent":
        key = "top_percent"
    elif "%" == key[-1]:
        start = 7 if len(key) >= 7 and key[0:7] == "approx_" else 0
        if float(key[start:-1]) == int(float(key[start:-1])):
            key = "{}%".format(int(float(key[start:-1])))
            if start == 7:
                key = "approx_" + key
    elif key == "row":
        key = "row_number"
    elif key == "first":
        key = "first_value"
    elif key == "last":
        key = "last_value"
    elif key == "next":
        key = "lead"
    elif key in ("prev", "previous"):
        key = "lag"
    if method == "vertica":
        if key == "var":
            key = "variance"
        elif key == "std":
            key = "stddev"
    return key


# ---#
def indentSQL(query: str):
    query = (
        query.replace("SELECT", "\n   SELECT\n    ")
        .replace("FROM", "\n   FROM\n")
        .replace(",", ",\n    ")
    )
    query = query.replace("VERTICAPY_SUBTABLE", "\nVERTICAPY_SUBTABLE")
    n = len(query)
    return_l = []
    j = 1
    while j < n - 9:
        if (
            query[j] == "("
            and (query[j - 1].isalnum() or query[j - 5 : j] == "OVER ")
            and query[j + 1 : j + 7] != "SELECT"
        ):
            k = 1
            while k > 0 and j < n - 9:
                j += 1
                if query[j] == "\n":
                    return_l += [j]
                elif query[j] == ")":
                    k -= 1
                elif query[j] == "(":
                    k += 1
        else:
            j += 1
    query_print = ""
    i = 0 if query[0] != "\n" else 1
    while return_l:
        j = return_l[0]
        query_print += query[i:j]
        if query[j] != "\n":
            query_print += query[j]
        else:
            i = j + 1
            while query[i] == " " and i < n - 9:
                i += 1
            query_print += " "
        del return_l[0]
    query_print += query[i:n]
    return query_print


# ---#
def insert_verticapy_schema(
    model_name: str,
    model_type: str,
    model_save: dict,
    category: str = "VERTICAPY_MODELS",
):
    sql = "SELECT * FROM columns WHERE table_schema='verticapy';"
    result = executeSQL(sql, method="fetchrow", print_time_sql=False)
    if not (result):
        warning_message = (
            "The VerticaPy schema doesn't exist or is "
            "incomplete. The model can not be stored.\n"
            "Please use create_verticapy_schema function "
            "to set up the schema and the drop function to "
            "drop it if it is corrupted."
        )
        warnings.warn(warning_message, Warning)
    else:
        size = sys.getsizeof(model_save)
        create_time = time.strftime("%Y-%m-%d %H:%M:%S", time.gmtime())
        try:
            model_name = quote_ident(model_name)
            sql = "SELECT * FROM verticapy.models WHERE LOWER(model_name) = '{}'".format(
                model_name.lower()
            )
            result = executeSQL(sql, method="fetchrow", print_time_sql=False)
            if result:
                raise NameError("The model named {} already exists.".format(model_name))
            else:
                sql = (
                    "INSERT INTO verticapy.models(model_name, category, "
                    "model_type, create_time, size) VALUES ('{}', '{}', '{}', "
                    "'{}', {});"
                ).format(model_name, category, model_type, create_time, size)
                executeSQL(sql, print_time_sql=False)
                executeSQL("COMMIT;", print_time_sql=False)
                for elem in model_save:
                    sql = (
                        "INSERT INTO verticapy.attr(model_name, attr_name, value) "
                        "VALUES ('{0}', '{1}', '{2}');"
                    ).format(model_name, elem, str(model_save[elem]).replace("'", "''"))
                    executeSQL(sql, print_time_sql=False)
                    executeSQL("COMMIT;", print_time_sql=False)
        except Exception as e:
            warning_message = "The VerticaPy model could not be stored:\n{}".format(e)
            warnings.warn(warning_message, Warning)
            raise


# ---#
def isnotebook():
    try:
        shell = get_ipython().__class__.__name__
        if shell == "ZMQInteractiveShell":
            return True  # Jupyter notebook or qtconsole
        elif shell == "TerminalInteractiveShell":
            return False  # Terminal running IPython
        else:
            return False  # Other type (?)
    except NameError:
        return False  # Probably standard Python interpreter


# ---#
def levenshtein(s: str, t: str):
    rows = len(s) + 1
    cols = len(t) + 1
    dist = [[0 for x in range(cols)] for x in range(rows)]
    for i in range(1, rows):
        dist[i][0] = i
    for i in range(1, cols):
        dist[0][i] = i
    for col in range(1, cols):
        for row in range(1, rows):
            if s[row - 1] == t[col - 1]:
                cost = 0
            else:
                cost = 1
            dist[row][col] = min(
                dist[row - 1][col] + 1,
                dist[row][col - 1] + 1,
                dist[row - 1][col - 1] + cost,
            )
    return dist[row][col]


# ---#
def print_query(query: str, title: str = ""):
    screen_columns = shutil.get_terminal_size().columns
    query_print = indentSQL(query)
    if isnotebook():
        from IPython.core.display import HTML, display

        display(HTML("<h4>{}</h4>".format(title)))
        query_print = query_print.replace("\n", " <br>").replace("  ", " &emsp; ")
        display(HTML(query_print))
    else:
        print("$ {} $\n".format(title))
        print(query_print)
        print("-" * int(screen_columns) + "\n")


# ---#
def print_table(
    data_columns,
    is_finished: bool = True,
    offset: int = 0,
    repeat_first_column: bool = False,
    first_element: str = "",
    return_html: bool = False,
    dtype: dict = {},
    percent: dict = {},
):
    if not (return_html):
        data_columns_rep = [] + data_columns
        if repeat_first_column:
            del data_columns_rep[0]
            columns_ljust_val = min(
                len(max([str(item) for item in data_columns[0]], key=len)) + 4, 40
            )
        else:
            columns_ljust_val = len(str(len(data_columns[0]))) + 2
        screen_columns = shutil.get_terminal_size().columns
        formatted_text = ""
        rjust_val = []
        for idx in range(0, len(data_columns_rep)):
            rjust_val += [
                min(
                    len(max([str(item) for item in data_columns_rep[idx]], key=len))
                    + 2,
                    40,
                )
            ]
        total_column_len = len(data_columns_rep[0])
        while rjust_val != []:
            columns_to_print = [data_columns_rep[0]]
            columns_rjust_val = [rjust_val[0]]
            max_screen_size = int(screen_columns) - 14 - int(rjust_val[0])
            del data_columns_rep[0]
            del rjust_val[0]
            while (max_screen_size > 0) and (rjust_val != []):
                columns_to_print += [data_columns_rep[0]]
                columns_rjust_val += [rjust_val[0]]
                max_screen_size = max_screen_size - 7 - int(rjust_val[0])
                del data_columns_rep[0]
                del rjust_val[0]
            if repeat_first_column:
                columns_to_print = [data_columns[0]] + columns_to_print
            else:
                columns_to_print = [
                    [i + offset for i in range(0, total_column_len)]
                ] + columns_to_print
            columns_to_print[0][0] = first_element
            columns_rjust_val = [columns_ljust_val] + columns_rjust_val
            column_count = len(columns_to_print)
            for i in range(0, total_column_len):
                for k in range(0, column_count):
                    val = columns_to_print[k][i]
                    if len(str(val)) > 40:
                        val = str(val)[0:37] + "..."
                    if k == 0:
                        formatted_text += str(val).ljust(columns_rjust_val[k])
                    else:
                        formatted_text += str(val).rjust(columns_rjust_val[k]) + "  "
                if rjust_val != []:
                    formatted_text += " \\\\"
                formatted_text += "\n"
            if not (is_finished) and (i == total_column_len - 1):
                for k in range(0, column_count):
                    if k == 0:
                        formatted_text += "...".ljust(columns_rjust_val[k])
                    else:
                        formatted_text += "...".rjust(columns_rjust_val[k]) + "  "
                if rjust_val != []:
                    formatted_text += " \\\\"
                formatted_text += "\n"
        return formatted_text
    else:
        if not (repeat_first_column):
            data_columns = [
                [""] + list(range(1 + offset, len(data_columns[0]) + offset))
            ] + data_columns
        m, n = len(data_columns), len(data_columns[0])
        cell_width = []
        for elem in data_columns:
            cell_width += [min(5 * max([len(str(item)) for item in elem]) + 80, 280)]
        html_table = "<table>"
        for i in range(n):
            if i == 0:
                html_table += '<thead style = "display: table; ">'
            if i == 1 and n > 0:
                html_table += (
                    '<tbody style = "display: block; max-height: '
                    '300px; overflow-y: scroll;">'
                )
            html_table += "<tr>"
            for j in range(m):
                val = data_columns[j][i]
                if isinstance(val, str):
                    val = html.escape(val)
                if val == None:
                    val = "[null]"
                    color = "#999999"
                else:
                    if isinstance(val, bool) and (
                        verticapy.options["mode"] in ("full", None)
                    ):
                        val = (
                            "<center>&#9989;</center>"
                            if (val)
                            else "<center>&#10060;</center>"
                        )
                    color = "black"
                html_table += '<td style="background-color: '
                if (
                    (j == 0)
                    or (i == 0)
                    or (verticapy.options["mode"] not in ("full", None))
                ):
                    html_table += " #FFFFFF; "
                elif val == "[null]":
                    html_table += " #EEEEEE; "
                else:
                    html_table += " #FAFAFA; "
                html_table += "color: {}; white-space:nowrap; ".format(color)
                if verticapy.options["mode"] in ("full", None):
                    if (j == 0) or (i == 0):
                        html_table += "border: 1px solid #AAAAAA; "
                    else:
                        html_table += "border-top: 1px solid #DDDDDD; "
                        if ((j == m - 1) and (i == n - 1)) or (j == m - 1):
                            html_table += "border-right: 1px solid #AAAAAA; "
                        else:
                            html_table += "border-right: 1px solid #DDDDDD; "
                        if ((j == m - 1) and (i == n - 1)) or (i == n - 1):
                            html_table += "border-bottom: 1px solid #AAAAAA; "
                        else:
                            html_table += "border-bottom: 1px solid #DDDDDD; "
                if i == 0:
                    html_table += "height: 30px; "
                if (j == 0) or (cell_width[j] < 120):
                    html_table += "text-align: center; "
                else:
                    html_table += "text-align: center; "
                html_table += 'min-width: {}px; max-width: {}px;"'.format(
                    cell_width[j], cell_width[j]
                )
                if (j == 0) or (i == 0):
                    if j != 0:
                        type_val, category, missing_values = "", "", ""
                        if data_columns[j][0] in dtype and (
                            verticapy.options["mode"] in ("full", None)
                        ):
                            if dtype[data_columns[j][0]] != "undefined":
                                type_val = dtype[data_columns[j][0]].capitalize()
                                category = get_category_from_vertica_type(type_val)
                                if (category == "spatial") or (
                                    (
                                        "lat" in val.lower().split(" ")
                                        or "latitude" in val.lower().split(" ")
                                        or "lon" in val.lower().split(" ")
                                        or "longitude" in val.lower().split(" ")
                                    )
                                    and category == "float"
                                ):
                                    category = '<div style="margin-bottom: 6px;">&#x1f30e;</div>'
                                elif type_val.lower() == "boolean":
                                    category = '<div style="margin-bottom: 6px; color: #0073E7;">010</div>'
                                elif category in ("int", "float", "binary", "uuid"):
                                    category = '<div style="margin-bottom: 6px; color: #19A26B;">123</div>'
                                elif category == "text":
                                    category = (
                                        '<div style="margin-bottom: 6px;">Abc</div>'
                                    )
                                elif category == "date":
                                    category = '<div style="margin-bottom: 6px;">&#128197;</div>'
                            else:
                                category = '<div style="margin-bottom: 6px;"></div>'
                        if type_val != "":
                            ctype = (
                                '<div style="color: #FE5016; margin-top: 6px; '
                                'font-size: 0.95em;">{0}</div>'
                            ).format(dtype[data_columns[j][0]].capitalize())
                        else:
                            ctype = '<div style="color: #FE5016; margin-top: 6px; font-size: 0.95em;"></div>'
                        if data_columns[j][0] in percent:
                            per = int(float(percent[data_columns[j][0]]))
                            try:
                                if per == 100:
                                    diff = 36
                                elif per > 10:
                                    diff = 30
                                else:
                                    diff = 24
                            except:
                                pass
                            missing_values = (
                                '<div style="float: right; margin-top: 6px;">{0}%</div><div '
                                'style="width: calc(100% - {1}px); height: 8px; margin-top: '
                                '10px; border: 1px solid black;"><div style="width: {0}%; '
                                'height: 6px; background-color: orange;"></div></div>'
                            ).format(per, diff)
                    else:
                        ctype, missing_values, category = "", "", ""
                    if (i == 0) and (j == 0):
                        if dtype and (verticapy.options["mode"] in ("full", None)):
                            val = verticapy.gen_verticapy_logo_html(size="45px")
                        else:
                            val = ""
                    elif cell_width[j] > 240:
                        val = (
                            '<input style="border: none; text-align: center; width: {0}px;" '
                            'type="text" value="{1}" readonly>'
                        ).format(cell_width[j] - 10, val)
                    html_table += ">{}<b>{}</b>{}{}</td>".format(
                        category, val, ctype, missing_values
                    )
                elif cell_width[j] > 240:
                    background = "#EEEEEE" if val == "[null]" else "#FAFAFA"
                    if verticapy.options["mode"] not in ("full", None):
                        background = "#FFFFFF"
                    html_table += (
                        '><input style="background-color: {0}; border: none; '
                        'text-align: center; width: {1}px;" type="text" '
                        'value="{2}" readonly></td>'
                    ).format(background, cell_width[j] - 10, val)
                else:
                    html_table += ">{}</td>".format(val)
            html_table += "</tr>"
            if i == 0:
                html_table += "</thead>"
            if i == n - 1 and n > 0:
                html_table += "</tbody>"
        html_table += "</table>"
        return html_table


# ---#
def print_time(elapsed_time: float):
    screen_columns = shutil.get_terminal_size().columns
    if isnotebook():
        from IPython.core.display import HTML, display

        display(
            HTML("<div><b>Execution: </b> {0}s</div>".format(round(elapsed_time, 3)))
        )
    else:
        print("Execution: {0}s".format(round(elapsed_time, 3)))
        print("-" * int(screen_columns) + "\n")


# ---#
def quote_ident(column: str):
    """
    ---------------------------------------------------------------------------
    Returns the specified string argument in the format that is required in
    order to use that string as an identifier in an SQL statement.

    Parameters
    ----------
    column: str
        Column's name.

    Returns
    -------
    str
        Formatted column' name.
    """
    tmp_column = str(column)
    if len(tmp_column) >= 2 and (tmp_column[0] == tmp_column[-1] == '"'):
        tmp_column = tmp_column[1:-1]
    return '"{}"'.format(str(tmp_column).replace('"', '""'))


# ---#
def replace_vars_in_query(query: str, locals_dict: dict):
    from verticapy import vDataFrame, tablesample, pandas_to_vertica
    import pandas as pd

    variables, query_tmp = re.findall("(?<!:):[A-Za-z0-9_]+", query), query
    for v in variables:
        val = locals_dict[v[1:]]
        if isinstance(val, vDataFrame):
            val = val.__genSQL__()
        elif isinstance(val, tablesample):
            val = "({0}) VERTICAPY_SUBTABLE".format(val.to_sql())
        elif isinstance(val, pd.DataFrame):
            val = pandas_to_vertica(val).__genSQL__()
        query_tmp = query_tmp.replace(v, str(val))
    return query_tmp


# ---#
def reverse_score(metric: str):
    if metric in [
        "logloss",
        "max",
        "mae",
        "median",
        "mse",
        "msle",
        "rmse",
        "aic",
        "bic",
        "auto",
    ]:
        return False
    return True


# ---#
def schema_relation(relation):
    from verticapy import vDataFrame

    if isinstance(relation, vDataFrame):
        schema, relation = verticapy.options["temp_schema"], ""
    else:
        quote_nb = relation.count('"')
        if quote_nb not in (0, 2, 4):
            raise ParsingError("The format of the input relation is incorrect.")
        if quote_nb == 4:
            schema_input_relation = relation.split('"')[1], relation.split('"')[3]
        elif quote_nb == 4:
            schema_input_relation = (
                relation.split('"')[1],
                relation.split('"')[2][1:]
                if (relation.split('"')[0] == "")
                else relation.split('"')[0][0:-1],
                relation.split('"')[1],
            )
        else:
            schema_input_relation = relation.split(".")
        if len(schema_input_relation) == 1:
            schema, relation = "public", relation
        else:
            schema, relation = schema_input_relation[0], schema_input_relation[1]
    return (quote_ident(schema), quote_ident(relation))


# ---#
def type_code_to_dtype(
    type_code: int, display_size: int = 0, precision: int = 0, scale: int = 0
):
    """
Takes as input the Vertica Python type code and returns its corresponding data type.
    """
    types = {
        5: "Boolean",
        6: "Integer",
        7: "Float",
        8: "Char",
        9: "Varchar",
        10: "Date",
        11: "Time",
        12: "Datetime",
        13: "Timestamp with Timezone",
        14: "Interval",
        15: "Time with Timezone",
        16: "Numeric",
        17: "Varbinary",
        114: "Interval Year to Month",
        115: "Long Varchar",
        116: "Long Varbinary",
        117: "Binary",
    }
    if type_code in types:
        if display_size == None:
            display_size = 0
        if precision == None:
            precision = 0
        if scale == None:
            scale = 0
        result = types[type_code]
        if type_code in (8, 9, 17, 115, 116, 117) and (display_size > 0):
            result += "({})".format(display_size)
        elif type_code == 16 and (precision > 0):
            result += "({},{})".format(precision, scale)
        return result
    else:
        return "Undefined"


# ---#
def updated_dict(
    d1: dict, d2: dict, color_idx: int = 0,
):
    d = {}
    for elem in d1:
        d[elem] = d1[elem]
    for elem in d2:
        if elem == "color":
            if isinstance(d2["color"], str):
                d["color"] = d2["color"]
            elif color_idx < 0:
                d["color"] = [elem for elem in d2["color"]]
            else:
                d["color"] = d2["color"][color_idx % len(d2["color"])]
        else:
            d[elem] = d2[elem]
    return d


# ---#
class str_sql:
    # ---#
    def __init__(self, alias, category=""):
        self.alias = alias
        self.category_ = category

    # ---#
    def __repr__(self):
        return str(self.alias)

    # ---#
    def __str__(self):
        return str(self.alias)

    # ---#
    def __abs__(self):
        return str_sql("ABS({})".format(self.alias), self.category())

    # ---#
    def __add__(self, x):
        val = format_magic(x)
        op = (
            "||" if self.category() == "text" and isinstance(x, (str, str_sql)) else "+"
        )
        return str_sql("({}) {} ({})".format(self.alias, op, val), self.category())

    # ---#
    def __radd__(self, x):
        val = format_magic(x)
        op = (
            "||" if self.category() == "text" and isinstance(x, (str, str_sql)) else "+"
        )
        return str_sql("({}) {} ({})".format(val, op, self.alias), self.category())

    # ---#
    def __and__(self, x):
        val = format_magic(x)
        return str_sql("({}) AND ({})".format(self.alias, val), self.category())

    # ---#
    def __rand__(self, x):
        val = format_magic(x)
        return str_sql("({}) AND ({})".format(val, self.alias), self.category())

    # ---#
    def _between(self, x, y):
        val1 = str(format_magic(x))
        val2 = str(format_magic(y))
        return str_sql(
            "({}) BETWEEN ({}) AND ({})".format(self.alias, val1, val2), self.category()
        )

    # ---#
    def _in(self, *argv):
        if (len(argv) == 1) and (isinstance(argv[0], list)):
            x = argv[0]
        elif len(argv) == 0:
            ParameterError("Method 'in_' doesn't work with no parameters.")
        else:
            x = [elem for elem in argv]
        assert isinstance(x, Iterable) and not (
            isinstance(x, str)
        ), "Method '_in' only works on iterable elements other than str. Found {}.".format(
            x
        )
        val = [str(format_magic(elem)) for elem in x]
        val = ", ".join(val)
        return str_sql("({}) IN ({})".format(self.alias, val), self.category())

    # ---#
    def _not_in(self, *argv):
        if (len(argv) == 1) and (isinstance(argv[0], list)):
            x = argv[0]
        elif len(argv) == 0:
            ParameterError("Method '_not_in' doesn't work with no parameters.")
        else:
            x = [elem for elem in argv]
        assert isinstance(x, Iterable) and not (
            isinstance(x, str)
        ), "Method '_not_in' only works on iterable elements other than str. Found {}.".format(
            x
        )
        val = [str(format_magic(elem)) for elem in x]
        val = ", ".join(val)
        return str_sql("({}) NOT IN ({})".format(self.alias, val), self.category())

    # ---#
    def _as(self, x):
        return str_sql("({}) AS {}".format(self.alias, x), self.category())

    # ---#
    def _distinct(self):
        return str_sql("DISTINCT ({})".format(self.alias), self.category())

    # ---#
    def _over(self, by: (str, list) = [], order_by: (str, list) = []):
        if isinstance(by, str):
            by = [by]
        if isinstance(order_by, str):
            order_by = [order_by]
        by = ", ".join([str(elem) for elem in by])
        if by:
            by = "PARTITION BY {}".format(by)
        order_by = ", ".join([str(elem) for elem in order_by])
        if order_by:
            order_by = "ORDER BY {}".format(order_by)
        return str_sql(
            "{} OVER ({} {})".format(self.alias, by, order_by), self.category()
        )

    # ---#
    def __eq__(self, x):
        op = "IS" if (x == None) and not (isinstance(x, str_sql)) else "="
        val = format_magic(x)
        if val != "NULL":
            val = "({})".format(val)
        return str_sql("({}) {} {}".format(self.alias, op, val), self.category())

    # ---#
    def __ne__(self, x):
        op = "IS NOT" if (x == None) and not (isinstance(x, str_sql)) else "!="
        val = format_magic(x)
        if val != "NULL":
            val = "({})".format(val)
        return str_sql("({}) {} {}".format(self.alias, op, val), self.category())

    # ---#
    def __ge__(self, x):
        val = format_magic(x)
        return str_sql("({}) >= ({})".format(self.alias, val), self.category())

    # ---#
    def __gt__(self, x):
        val = format_magic(x)
        return str_sql("({}) > ({})".format(self.alias, val), self.category())

    # ---#
    def __le__(self, x):
        val = format_magic(x)
        return str_sql("({}) <= ({})".format(self.alias, val), self.category())

    # ---#
    def __lt__(self, x):
        val = format_magic(x)
        return str_sql("({}) < ({})".format(self.alias, val), self.category())

    # ---#
    def __mul__(self, x):
        if self.category() == "text" and isinstance(x, (int)):
            return str_sql("REPEAT({}, {})".format(self.alias, x), self.category())
        val = format_magic(x)
        return str_sql("({}) * ({})".format(self.alias, val), self.category())

    # ---#
    def __rmul__(self, x):
        if self.category() == "text" and isinstance(x, (int)):
            return str_sql("REPEAT({}, {})".format(self.alias, x), self.category())
        val = format_magic(x)
        return str_sql("({}) * ({})".format(val, self.alias), self.category())

    # ---#
    def __or__(self, x):
        val = format_magic(x)
        return str_sql("({}) OR ({})".format(self.alias, val), self.category())

    # ---#
    def __ror__(self, x):
        val = format_magic(x)
        return str_sql("({}) OR ({})".format(val, self.alias), self.category())

    # ---#
    def __pos__(self):
        return str_sql("+({})".format(self.alias), self.category())

    # ---#
    def __neg__(self):
        return str_sql("-({})".format(self.alias), self.category())

    # ---#
    def __pow__(self, x):
        val = format_magic(x)
        return str_sql("POWER({}, {})".format(self.alias, val), self.category())

    # ---#
    def __rpow__(self, x):
        val = format_magic(x)
        return str_sql("POWER({}, {})".format(val, self.alias), self.category())

    # ---#
    def __mod__(self, x):
        val = format_magic(x)
        return str_sql("MOD({}, {})".format(self.alias, val), self.category())

    # ---#
    def __rmod__(self, x):
        val = format_magic(x)
        return str_sql("MOD({}, {})".format(val, self.alias), self.category())

    # ---#
    def __sub__(self, x):
        val = format_magic(x)
        return str_sql("({}) - ({})".format(self.alias, val), self.category())

    # ---#
    def __rsub__(self, x):
        val = format_magic(x)
        return str_sql("({}) - ({})".format(val, self.alias), self.category())

    # ---#
    def __truediv__(self, x):
        val = format_magic(x)
        return str_sql("({}) / ({})".format(self.alias, val), self.category())

    # ---#
    def __rtruediv__(self, x):
        val = format_magic(x)
        return str_sql("({}) / ({})".format(val, self.alias), self.category())

    # ---#
    def __floordiv__(self, x):
        val = format_magic(x)
        return str_sql("({}) // ({})".format(self.alias, val), self.category())

    # ---#
    def __rfloordiv__(self, x):
        val = format_magic(x)
        return str_sql("({}) // ({})".format(val, self.alias), self.category())

    # ---#
    def __ceil__(self):
        return str_sql("CEIL({})".format(self.alias), self.category())

    # ---#
    def __floor__(self):
        return str_sql("FLOOR({})".format(self.alias), self.category())

    # ---#
    def __trunc__(self):
        return str_sql("TRUNC({})".format(self.alias), self.category())

    # ---#
    def __invert__(self):
        return str_sql("-({}) - 1".format(self.alias), self.category())

    # ---#
    def __round__(self, x):
        return str_sql("ROUND({}, {})".format(self.alias, x), self.category())

    def category(self):
        return self.category_<|MERGE_RESOLUTION|>--- conflicted
+++ resolved
@@ -146,11 +146,7 @@
 
 # ---#
 def clean_query(query: str):
-<<<<<<< HEAD
     res = re.sub(r"--.+(\n|\Z)", "", query)
-=======
-    res = re.sub("--.+(\n|\Z)", "", query)
->>>>>>> b70dbcb8
     res = res.replace("\t", " ").replace("\n", " ")
     res = re.sub(" +", " ", res)
 
