--- conflicted
+++ resolved
@@ -2006,12 +2006,8 @@
 	{"param.age": "age", "param.name": "name"}
 insert: bool, optional
 	If set to True, the data will be ingested to the input relation.
-    The JSON parameters must be the same than the input relation otherwise 
-<<<<<<< HEAD
+    The JSON parameters must be the same than the input relation otherwise
     they will not be ingested. Also, table_name cannot be empty if this is true.
-=======
-    they will not be ingested.
->>>>>>> 187d2c54
 temporary_table: bool, optional
     If set to True, a temporary table will be created.
 temporary_local_table: bool, optional
@@ -2078,12 +2074,9 @@
     When lists are flattened, key names are concatenated as for maps. 
     Lists are not flattened by default. This value affects all data in 
     the load, including nested lists.
-<<<<<<< HEAD
 use_complex_dt: bool, optional
     Boolean, whether the input data file has complex structure.
-    When this is true, most of the other parameters will be ignored. 
-=======
->>>>>>> 187d2c54
+    When this is true, most of the other parameters will be ignored.
 
 Returns
 -------
@@ -2121,10 +2114,7 @@
             "flatten_maps": flatten_maps,
             "genSQL": genSQL,
             "materialize": materialize,
-<<<<<<< HEAD
             "use_complex_dt":use_complex_dt ,
-=======
->>>>>>> 187d2c54
         },
     )
     # -#
@@ -2158,10 +2148,7 @@
             ("flatten_maps", flatten_maps, [bool]),
             ("genSQL", genSQL, [bool]),
             ("materialize", materialize, [bool]),
-<<<<<<< HEAD
             ("use_complex_dt",use_complex_dt,[bool]),
-=======
->>>>>>> 187d2c54
         ]
     )
 
