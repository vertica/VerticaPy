# (c) Copyright [2018-2022] Micro Focus or one of its affiliates.
# Licensed under the Apache License, Version 2.0 (the "License");
# You may not use this file except in compliance with the License.
# You may obtain a copy of the License at
#
# http://www.apache.org/licenses/LICENSE-2.0
#
# Unless required by applicable law or agreed to in writing, software
# distributed under the License is distributed on an "AS IS" BASIS,
# WITHOUT WARRANTIES OR CONDITIONS OF ANY KIND, either express or implied.
# See the License for the specific language governing permissions and
# limitations under the License.
#
# |_     |~) _  _| _  /~\    _ |.
# |_)\/  |_)(_|(_||   \_/|_|(_|||
#    /
#              ____________       ______
#             / __        `\     /     /
#            |  \/         /    /     /
#            |______      /    /     /
#                   |____/    /     /
#          _____________     /     /
#          \           /    /     /
#           \         /    /     /
#            \_______/    /     /
#             ______     /     /
#             \    /    /     /
#              \  /    /     /
#               \/    /     /
#                    /     /
#                   /     /
#                   \    /
#                    \  /
#                     \/
#                    _
# \  / _  __|_. _ _ |_)
#  \/ (/_|  | |(_(_|| \/
#                     /
# VerticaPy is a Python library with scikit-like functionality for conducting
# data science projects on data stored in Vertica, taking advantage Vertica’s
# speed and built-in analytics and machine learning features. It supports the
# entire data science life cycle, uses a ‘pipeline’ mechanism to sequentialize
# data transformation operations, and offers beautiful graphical options.
#
# VerticaPy aims to do all of the above. The idea is simple: instead of moving
# data around for processing, VerticaPy brings the logic to the data.
#
#
__version__ = "0.9.0-1"
__author__ = "Badr Ouali"
__author_email__ = "badr.ouali@vertica.com"
__description__ = (
    "VerticaPy simplifies data exploration, data cleaning"
    " and machine learning in Vertica."
)
__url__ = "https://github.com/vertica/verticapy/"
__license__ = "Apache License, Version 2.0"

# Logo
from verticapy.logo import *

# vDataFrame
from verticapy.vdataframe import *

# Utilities
from verticapy.utilities import *

# Connect
from verticapy.connect import *

# SQL Functions
import verticapy.stats

# Learn
import verticapy.learn

verticapy.options = {
    "cache": True,
    "colors": [],
    "color_style": "default",
    "connection": {"conn": None, "section": None, "dsn": None},
<<<<<<< HEAD
    "interactive": False,
=======
    "count_on": False,
    "footer_on": True,
>>>>>>> 719607b7
    "max_columns": 50,
    "max_rows": 100,
    "mode": None,
    "overwrite_model": True,
    "percent_bar": None,
    "print_info": True,
    "sql_on": False,
    "random_state": None,
    "temp_schema": "public",
    "time_on": False,
    "tqdm": True,
    "vertica_version": None,
}<|MERGE_RESOLUTION|>--- conflicted
+++ resolved
@@ -79,12 +79,9 @@
     "colors": [],
     "color_style": "default",
     "connection": {"conn": None, "section": None, "dsn": None},
-<<<<<<< HEAD
     "interactive": False,
-=======
     "count_on": False,
     "footer_on": True,
->>>>>>> 719607b7
     "max_columns": 50,
     "max_rows": 100,
     "mode": None,
