# (c) Copyright [2018-2021] Micro Focus or one of its affiliates.
# Licensed under the Apache License, Version 2.0 (the "License");
# You may not use this file except in compliance with the License.
# You may obtain a copy of the License at
#
# http://www.apache.org/licenses/LICENSE-2.0
#
# Unless required by applicable law or agreed to in writing, software
# distributed under the License is distributed on an "AS IS" BASIS,
# WITHOUT WARRANTIES OR CONDITIONS OF ANY KIND, either express or implied.
# See the License for the specific language governing permissions and
# limitations under the License.
#
# |_     |~) _  _| _  /~\    _ |.
# |_)\/  |_)(_|(_||   \_/|_|(_|||
#    /
#              ____________       ______
#             / __        `\     /     /
#            |  \/         /    /     /
#            |______      /    /     /
#                   |____/    /     /
#          _____________     /     /
#          \           /    /     /
#           \         /    /     /
#            \_______/    /     /
#             ______     /     /
#             \    /    /     /
#              \  /    /     /
#               \/    /     /
#                    /     /
#                   /     /
#                   \    /
#                    \  /
#                     \/
#                    _
# \  / _  __|_. _ _ |_)
#  \/ (/_|  | |(_(_|| \/
#                     /
# VerticaPy is a Python library with scikit-like functionality for conducting
# data science projects on data stored in Vertica, taking advantage Vertica’s
# speed and built-in analytics and machine learning features. It supports the
# entire data science life cycle, uses a ‘pipeline’ mechanism to sequentialize
# data transformation operations, and offers beautiful graphical options.
#
# VerticaPy aims to do all of the above. The idea is simple: instead of moving
# data around for processing, VerticaPy brings the logic to the data.
#
#
# Modules
#
# Standard Python Modules
import os, warnings
import numpy as np
from typing import Union

# VerticaPy Modules
from verticapy import vDataFrame
from verticapy.learn.mlplot import *
from verticapy.learn.model_selection import *
from verticapy.utilities import *
from verticapy.toolbox import *
from verticapy.errors import *
from verticapy.learn.metrics import *
from verticapy.learn.tools import *
from verticapy.learn.memmodel import *

##
#  ___      ___  ___      ___     ______    ________    _______  ___
# |"  \    /"  ||"  \    /"  |   /    " \  |"      "\  /"     "||"  |
#  \   \  //  /  \   \  //   |  // ____  \ (.  ___  :)(: ______)||  |
#   \\  \/. ./   /\\  \/.    | /  /    ) :)|: \   ) || \/    |  |:  |
#    \.    //   |: \.        |(: (____/ // (| (___\ || // ___)_  \  |___
#     \\   /    |.  \    /:  | \        /  |:       :)(:      "|( \_|:  \
#      \__/     |___|\__/|___|  \"_____/   (________/  \_______) \_______)
#
#
# ---#
class vModel:
    """
---------------------------------------------------------------------------
Main Class for Vertica Model
	"""

    # ---#
    def __repr__(self):
        """
	---------------------------------------------------------------------------
	Returns the model Representation.
		"""
        try:
            rep = ""
            if self.type not in (
                "DBSCAN",
                "NearestCentroid",
                "VAR",
                "SARIMAX",
                "LocalOutlierFactor",
                "KNeighborsRegressor",
                "KNeighborsClassifier",
                "CountVectorizer",
                "AutoML",
            ):
                name = self.tree_name if self.type == "KernelDensity" else self.name
                try:
                    version(condition=[9, 0, 0])
                    res = executeSQL(
                        "SELECT GET_MODEL_SUMMARY(USING PARAMETERS model_name = '{}')".format(
                            name
                        ),
                        title="Summarizing the model.",
                        method="fetchfirstelem",
                    )
                except:
                    res = executeSQL(
                        "SELECT SUMMARIZE_MODEL('{}')".format(name),
                        title="Summarizing the model.",
                        method="fetchfirstelem",
                    )
                return res
            elif self.type == "AutoML":
                rep = self.best_model_.__repr__()
            elif self.type == "AutoDataPrep":
                rep = self.final_relation_.__repr__()
            elif self.type == "DBSCAN":
                rep = "=======\ndetails\n=======\nNumber of Clusters: {}\nNumber of Outliers: {}".format(
                    self.n_cluster_, self.n_noise_
                )
            elif self.type == "LocalOutlierFactor":
                rep = "=======\ndetails\n=======\nNumber of Errors: {}".format(
                    self.n_errors_
                )
            elif self.type == "NearestCentroid":
                rep = "=======\ndetails\n=======\n" + self.centroids_.__repr__()
            elif self.type == "VAR":
                rep = "=======\ndetails\n======="
                for idx, elem in enumerate(self.X):
                    rep += "\n\n # " + str(elem) + "\n\n" + self.coef_[idx].__repr__()
                rep += "\n\n===============\nAdditional Info\n==============="
                rep += "\nInput Relation : {}".format(self.input_relation)
                rep += "\nX : {}".format(", ".join(self.X))
                rep += "\nts : {}".format(self.ts)
            elif self.type == "SARIMAX":
                rep = "=======\ndetails\n======="
                rep += "\n\n# Coefficients\n\n" + self.coef_.__repr__()
                if self.ma_piq_:
                    rep += "\n\n# MA PIQ\n\n" + self.ma_piq_.__repr__()
                rep += "\n\n===============\nAdditional Info\n==============="
                rep += "\nInput Relation : {}".format(self.input_relation)
                rep += "\ny : {}".format(self.y)
                rep += "\nts : {}".format(self.ts)
                if self.exogenous:
                    rep += "\nExogenous Variables : {}".format(
                        ", ".join(self.exogenous)
                    )
                if self.ma_avg_:
                    rep += "\nMA AVG : {}".format(self.ma_avg_)
            elif self.type == "CountVectorizer":
                rep = "=======\ndetails\n======="
                if self.vocabulary_:
                    voc = [str(elem) for elem in self.vocabulary_]
                    if len(voc) > 100:
                        voc = voc[0:100] + [
                            "... ({} more)".format(len(self.vocabulary_) - 100)
                        ]
                    rep += "\n\n# Vocabulary\n\n" + ", ".join(voc)
                if self.stop_words_:
                    rep += "\n\n# Stop Words\n\n" + ", ".join(
                        [str(elem) for elem in self.stop_words_]
                    )
                rep += "\n\n===============\nAdditional Info\n==============="
                rep += "\nInput Relation : {}".format(self.input_relation)
                rep += "\nX : {}".format(", ".join(self.X))
            if self.type in (
                "DBSCAN",
                "NearestCentroid",
                "LocalOutlierFactor",
                "KNeighborsRegressor",
                "KNeighborsClassifier",
            ):
                rep += "\n\n===============\nAdditional Info\n==============="
                rep += "\nInput Relation : {}".format(self.input_relation)
                rep += "\nX : {}".format(", ".join(self.X))
            if self.type in (
                "NearestCentroid",
                "KNeighborsRegressor",
                "KNeighborsClassifier",
            ):
                rep += "\ny : {}".format(self.y)
            return rep
        except:
            return "<{}>".format(self.type)

    # ---#
    def contour(
        self,
        nbins: int = 100,
        pos_label: Union[int, float, str] = None,
        ax=None,
        **style_kwds,
    ):
        """
    ---------------------------------------------------------------------------
    Draws the model's contour plot. Only available for regressors, binary 
    classifiers, and for models of exactly two predictors.

    Parameters
    ----------
    nbins: int, optional
        Number of bins used to discretize the two input numerical vcolumns.
    pos_label: int/float/str, optional
        Label to consider as positive. All the other classes will be merged and
        considered as negative for multiclass classification.
    ax: Matplotlib axes object, optional
        The axes to plot on.
    **style_kwds
        Any optional parameter to pass to the Matplotlib functions.

    Returns
    -------
    ax
        Matplotlib axes object
        """
        if self.type in (
            "RandomForestClassifier",
            "XGBoostClassifier",
            "NaiveBayes",
            "NearestCentroid",
            "KNeighborsClassifier",
        ):
            if not (pos_label):
                pos_label = sorted(self.classes_)[-1]
            if self.type in (
                "RandomForestClassifier",
                "XGBoostClassifier",
                "NaiveBayes",
                "NearestCentroid",
            ):
                return vdf_from_relation(self.input_relation).contour(
                    self.X,
                    self.deploySQL(X=self.X, pos_label=pos_label),
                    cbar_title=self.y,
                    nbins=nbins,
                    ax=ax,
                    **style_kwds,
                )
            else:
                return vdf_from_relation(self.input_relation).contour(
                    self.X,
                    self,
                    pos_label=pos_label,
                    cbar_title=self.y,
                    nbins=nbins,
                    ax=ax,
                    **style_kwds,
                )
        elif self.type == "KNeighborsRegressor":
            return vdf_from_relation(self.input_relation).contour(
                self.X, self, cbar_title=self.y, nbins=nbins, ax=ax, **style_kwds
            )
        elif self.type in ("KMeans", "BisectingKMeans"):
            return vdf_from_relation(self.input_relation).contour(
                self.X, self, cbar_title="cluster", nbins=nbins, ax=ax, **style_kwds
            )
        else:
            return vdf_from_relation(self.input_relation).contour(
                self.X,
                self.deploySQL(X=self.X),
                cbar_title=self.y,
                nbins=nbins,
                ax=ax,
                **style_kwds,
            )

    # ---#
    def deploySQL(self, X: list = []):
        """
	---------------------------------------------------------------------------
	Returns the SQL code needed to deploy the model. 

	Parameters
	----------
	X: list, optional
		List of the columns used to deploy the model. If empty, the model
		predictors will be used.

	Returns
	-------
	str
		the SQL code needed to deploy the model.
		"""
        if self.type == "AutoML":
            return self.best_model_.deploySQL(X)
        if isinstance(X, str):
            X = [X]
        if self.type not in ("DBSCAN", "LocalOutlierFactor"):
            name = self.tree_name if self.type == "KernelDensity" else self.name
            check_types([("X", X, [list])])
            X = [str_column(elem) for elem in X]
            fun = self.get_model_fun()[1]
            sql = "{}({} USING PARAMETERS model_name = '{}', match_by_pos = 'true')"
            return sql.format(fun, ", ".join(self.X if not (X) else X), name)
        else:
            raise FunctionError(
                "Method 'deploySQL' for '{}' doesn't exist.".format(self.type)
            )

    # ---#
    def drop(self):
        """
	---------------------------------------------------------------------------
	Drops the model from the Vertica database.
		"""
        if self.type == "AutoDataPrep":
            drop_if_exists(self.name, method="table")
        else:
            drop_if_exists(self.name, method="model")

    # ---#
    def features_importance(
        self, ax=None, tree_id: int = None, show: bool = True, **style_kwds
    ):
        """
		---------------------------------------------------------------------------
		Computes the model's features importance.

        Parameters
        ----------
        ax: Matplotlib axes object, optional
            The axes to plot on.
        tree_id: int
            Tree ID in case of Tree Based models.
        show: bool
            If set to True, draw the features importance.
        **style_kwds
            Any optional parameter to pass to the Matplotlib functions.

		Returns
		-------
		tablesample
			An object containing the result. For more information, see
			utilities.tablesample.
		"""
        if self.type == "AutoML":
            if self.stepwise_:
                coeff_importances = {}
                for idx in range(len(self.stepwise_["importance"])):
                    if self.stepwise_["variable"][idx] != None:
                        coeff_importances[
                            self.stepwise_["variable"][idx]
                        ] = self.stepwise_["importance"][idx]
                return plot_importance(
                    coeff_importances, print_legend=False, ax=ax, **style_kwds
                )
            return self.best_model_.features_importance(ax, tree_id, show, **style_kwds)
        if self.type in (
            "RandomForestClassifier",
            "RandomForestRegressor",
            "KernelDensity",
        ):
            check_types([("tree_id", tree_id, [int])])
            name = self.tree_name if self.type == "KernelDensity" else self.name
            version(condition=[9, 1, 1])
            tree_id = "" if not (tree_id) else ", tree_id={}".format(tree_id)
            query = "SELECT predictor_name AS predictor, ROUND(100 * importance_value / SUM(importance_value) OVER (), 2)::float AS importance, SIGN(importance_value)::int AS sign FROM (SELECT RF_PREDICTOR_IMPORTANCE ( USING PARAMETERS model_name = '{}'{})) VERTICAPY_SUBTABLE ORDER BY 2 DESC;".format(
                name, tree_id
            )
            print_legend = False
        elif self.type in (
            "LinearRegression",
            "LogisticRegression",
            "LinearSVC",
            "LinearSVR",
        ):
            relation = self.input_relation
            version(condition=[8, 1, 1])
            query = """SELECT 
                            predictor, 
                            ROUND(100 * importance / SUM(importance) OVER(), 2) AS importance, 
                            sign 
                        FROM (SELECT 
                                stat.predictor AS predictor, 
                                ABS(coefficient * (max - min))::float AS importance, 
                                SIGN(coefficient)::int AS sign 
                              FROM (SELECT 
                                        LOWER("column") AS predictor, 
                                        min, 
                                        max 
                                    FROM (SELECT 
                                            SUMMARIZE_NUMCOL({0}) OVER() 
                                          FROM {1}) VERTICAPY_SUBTABLE) stat 
                                          NATURAL JOIN ({2}) coeff) importance_t 
                                          ORDER BY 2 DESC;""".format(
                ", ".join(self.X), relation, self.coef_.to_sql()
            )
            print_legend = True
        else:
            raise FunctionError(
                "Method 'features_importance' for '{}' doesn't exist.".format(self.type)
            )
        result = executeSQL(
            query, title="Computing Features Importance.", method="fetchall"
        )
        coeff_importances, coeff_sign = {}, {}
        for elem in result:
            coeff_importances[elem[0]] = elem[1]
            coeff_sign[elem[0]] = elem[2]
        if show:
            plot_importance(
                coeff_importances,
                coeff_sign,
                print_legend=print_legend,
                ax=ax,
                **style_kwds,
            )
        importances = {"index": ["importance", "sign"]}
        for elem in coeff_importances:
            importances[elem] = [coeff_importances[elem], coeff_sign[elem]]
        return tablesample(values=importances).transpose()

    # ---#
    def get_attr(self, attr_name: str = ""):
        """
	---------------------------------------------------------------------------
	Returns the model attribute.

	Parameters
	----------
	attr_name: str, optional
		Attribute Name.

	Returns
	-------
	tablesample
		model attribute
		"""
        if self.type == "AutoML":
            return self.best_model_.get_attr(attr_name)
        if self.type not in (
            "DBSCAN",
            "LocalOutlierFactor",
            "VAR",
            "SARIMAX",
            "KNeighborsClassifier",
            "KNeighborsRegressor",
            "NearestCentroid",
            "CountVectorizer",
        ):
            name = self.tree_name if self.type == "KernelDensity" else self.name
            version(condition=[8, 1, 1])
            result = to_tablesample(
                query="SELECT GET_MODEL_ATTRIBUTE(USING PARAMETERS model_name = '{0}'{1})".format(
                    name, ", attr_name = '{}'".format(attr_name) if attr_name else "",
                ),
                title="Getting Model Attributes.",
            )
            return result
        elif self.type == "DBSCAN":
            if attr_name == "n_cluster":
                return self.n_cluster_
            elif attr_name == "n_noise":
                return self.n_noise_
            elif not (attr_name):
                result = tablesample(
                    values={
                        "attr_name": ["n_cluster", "n_noise"],
                        "value": [self.n_cluster_, self.n_noise_],
                    },
                )
                return result
            else:
                raise ParameterError(f"Attribute '{attr_name}' doesn't exist.")
        elif self.type == "CountVectorizer":
            if attr_name == "lowercase":
                return self.parameters["lowercase"]
            elif attr_name == "max_df":
                return self.parameters["max_df"]
            elif attr_name == "min_df":
                return self.parameters["min_df"]
            elif attr_name == "max_features":
                return self.parameters["max_features"]
            elif attr_name == "ignore_special":
                return self.parameters["ignore_special"]
            elif attr_name == "max_text_size":
                return self.parameters["max_text_size"]
            elif attr_name == "vocabulary":
                return self.parameters["vocabulary"]
            elif attr_name == "stop_words":
                return self.parameters["stop_words"]
            elif not (attr_name):
                result = tablesample(
                    values={
                        "attr_name": [
                            "lowercase",
                            "max_df",
                            "min_df",
                            "max_features",
                            "ignore_special",
                            "max_text_size",
                            "vocabulary",
                            "stop_words",
                        ],
                    },
                )
                return result
            else:
                raise ParameterError(f"Attribute '{attr_name}' doesn't exist.")
        elif self.type == "NearestCentroid":
            if attr_name == "p":
                return self.parameters["p"]
            elif attr_name == "centroids":
                return self.centroids_
            elif attr_name == "classes":
                return self.classes_
            elif not (attr_name):
                result = tablesample(
                    values={"attr_name": ["centroids", "classes", "p"],},
                )
                return result
            else:
                raise ParameterError(f"Attribute '{attr_name}' doesn't exist.")
        elif self.type == "KNeighborsClassifier":
            if attr_name == "p":
                return self.parameters["p"]
            elif attr_name == "n_neighbors":
                return self.parameters["n_neighbors"]
            elif attr_name == "classes":
                return self.classes_
            elif not (attr_name):
                result = tablesample(
                    values={"attr_name": ["n_neighbors", "p", "classes"],},
                )
                return result
            else:
                raise ParameterError(f"Attribute '{attr_name}' doesn't exist.")
        elif self.type == "KNeighborsRegressor":
            if attr_name == "p":
                return self.parameters["p"]
            elif attr_name == "n_neighbors":
                return self.parameters["n_neighbors"]
            elif not (attr_name):
                result = tablesample(values={"attr_name": ["n_neighbors", "p"],},)
                return result
            else:
                raise ParameterError(f"Attribute '{attr_name}' doesn't exist.")
        elif self.type == "LocalOutlierFactor":
            if attr_name == "n_errors":
                return self.n_errors_
            elif not (attr_name):
                result = tablesample(
                    values={"attr_name": ["n_errors"], "value": [self.n_errors_]},
                )
                return result
            else:
                raise ParameterError(f"Attribute '{attr_name}' doesn't exist.")
        elif self.type == "SARIMAX":
            if attr_name == "coefficients":
                return self.coef_
            elif attr_name == "ma_avg":
                return self.ma_avg_
            elif attr_name == "ma_piq":
                return self.ma_piq_
            elif not (attr_name):
                result = tablesample(
                    values={"attr_name": ["coefficients", "ma_avg", "ma_piq"]},
                )
                return result
            else:
                raise ParameterError(f"Attribute '{attr_name}' doesn't exist.")
        elif self.type == "VAR":
            if attr_name == "coefficients":
                return self.coef_
            elif not (attr_name):
                result = tablesample(values={"attr_name": ["coefficients"]})
                return result
            else:
                raise ParameterError(f"Attribute '{attr_name}' doesn't exist.")
        elif self.type == "KernelDensity":
            if attr_name == "map":
                return self.map_
            elif not (attr_name):
                result = tablesample(values={"attr_name": ["map"]})
                return result
            else:
                raise ParameterError(f"Attribute '{attr_name}' doesn't exist.")
        else:
            raise FunctionError(
                "Method 'get_attr' for '{0}' doesn't exist.".format(self.type)
            )

    # ---#
    def get_model_fun(self):
        """
	---------------------------------------------------------------------------
	Returns the Vertica functions associated with the model.

	Returns
	-------
	tuple
		(FIT, PREDICT, INVERSE)
		"""
        if self.type == "AutoML":
            return self.best_model_.get_model_fun()
        if self.type in ("LinearRegression", "SARIMAX"):
            return ("LINEAR_REG", "PREDICT_LINEAR_REG", "")
        elif self.type == "LogisticRegression":
            return ("LOGISTIC_REG", "PREDICT_LOGISTIC_REG", "")
        elif self.type == "LinearSVC":
            return ("SVM_CLASSIFIER", "PREDICT_SVM_CLASSIFIER", "")
        elif self.type == "LinearSVR":
            return ("SVM_REGRESSOR", "PREDICT_SVM_REGRESSOR", "")
        elif self.type in ("RandomForestRegressor", "KernelDensity"):
            return ("RF_REGRESSOR", "PREDICT_RF_REGRESSOR", "")
        elif self.type == "RandomForestClassifier":
            return ("RF_CLASSIFIER", "PREDICT_RF_CLASSIFIER", "")
        elif self.type == "XGBoostRegressor":
            return ("XGB_REGRESSOR", "PREDICT_XGB_REGRESSOR", "")
        elif self.type == "XGBoostClassifier":
            return ("XGB_CLASSIFIER", "PREDICT_XGB_CLASSIFIER", "")
        elif self.type == "NaiveBayes":
            return ("NAIVE_BAYES", "PREDICT_NAIVE_BAYES", "")
        elif self.type == "KMeans":
            return ("KMEANS", "APPLY_KMEANS", "")
        elif self.type == "BisectingKMeans":
            return ("BISECTING_KMEANS", "APPLY_BISECTING_KMEANS", "")
        elif self.type in ("PCA", "MCA"):
            return ("PCA", "APPLY_PCA", "APPLY_INVERSE_PCA")
        elif self.type == "SVD":
            return ("SVD", "APPLY_SVD", "APPLY_INVERSE_SVD")
        elif self.type == "Normalizer":
            return ("NORMALIZE_FIT", "APPLY_NORMALIZE", "REVERSE_NORMALIZE")
        elif self.type == "OneHotEncoder":
            return ("ONE_HOT_ENCODER_FIT", "APPLY_ONE_HOT_ENCODER", "")
        else:
            return ("", "", "")

    # ---#
    def get_params(self):
        """
	---------------------------------------------------------------------------
	Returns the parameters of the model.

	Returns
	-------
	dict
		model parameters
		"""
        return self.parameters

    # ---#
    def plot(self, max_nb_points: int = 100, ax=None, **style_kwds):
        """
	---------------------------------------------------------------------------
	Draws the model.

	Parameters
	----------
	max_nb_points: int
		Maximum number of points to display.
    ax: Matplotlib axes object, optional
        The axes to plot on.
    **style_kwds
        Any optional parameter to pass to the Matplotlib functions.

    Returns
    -------
    ax
        Matplotlib axes object
		"""
        check_types([("max_nb_points", max_nb_points, [int, float])])
        if self.type in (
            "LinearRegression",
            "LogisticRegression",
            "LinearSVC",
            "LinearSVR",
        ):
            coefficients = self.coef_.values["coefficient"]
            if self.type == "LogisticRegression":
                return logit_plot(
                    self.X,
                    self.y,
                    self.input_relation,
                    coefficients,
                    max_nb_points,
                    ax=ax,
                    **style_kwds,
                )
            elif self.type == "LinearSVC":
                return svm_classifier_plot(
                    self.X,
                    self.y,
                    self.input_relation,
                    coefficients,
                    max_nb_points,
                    ax=ax,
                    **style_kwds,
                )
            else:
                return regression_plot(
                    self.X,
                    self.y,
                    self.input_relation,
                    coefficients,
                    max_nb_points,
                    ax=ax,
                    **style_kwds,
                )
        elif self.type in ("KMeans", "BisectingKMeans", "DBSCAN"):
            if self.type != "DBSCAN":
                vdf = vdf_from_relation(self.input_relation)
                self.predict(vdf, name="kmeans_cluster")
                catcol = "kmeans_cluster"
            else:
                vdf = vdf_from_relation(self.name)
                catcol = "dbscan_cluster"
            return vdf.scatter(
                columns=self.X,
                catcol=catcol,
                max_cardinality=100,
                max_nb_points=max_nb_points,
                ax=ax,
                **style_kwds,
            )
        elif self.type == "LocalOutlierFactor":
            query = "SELECT COUNT(*) FROM {}".format(self.name)
            tablesample = 100 * min(
                float(
                    max_nb_points
                    / executeSQL(query, method="fetchfirstelem", print_time_sql=False)
                ),
                1,
            )
            return lof_plot(self.name, self.X, "lof_score", 100, ax=ax, **style_kwds)
        elif self.type in ("RandomForestRegressor", "XGBoostRegressor"):
            return regression_tree_plot(
                self.X + [self.deploySQL()],
                self.y,
                self.input_relation,
                max_nb_points,
                ax=ax,
                **style_kwds,
            )
        else:
            raise FunctionError(
                "Method 'plot' for '{}' doesn't exist.".format(self.type)
            )

    # ---#
    def set_params(self, parameters: dict = {}):
        """
	---------------------------------------------------------------------------
	Sets the parameters of the model.

	Parameters
	----------
	parameters: dict, optional
		New parameters.
		"""
        if not (hasattr(self, "parameters")):
            self.parameters = {}
        model_parameters = {}
        default_parameters = default_model_parameters(self.type)
        if self.type in ("LinearRegression", "LogisticRegression", "SARIMAX", "VAR"):
            if "solver" in parameters:
                check_types([("solver", parameters["solver"], [str])])
                assert str(parameters["solver"]).lower() in [
                    "newton",
                    "bfgs",
                    "cgd",
                ], ParameterError(
                    "Incorrect parameter 'solver'.\nThe optimizer must be in (Newton | "
<<<<<<< HEAD
                    "BFGS | CGD), found '{0}'.".format(parameters["solver"])
=======
                    "BFGS | CGD), found '{0}'.".format(
                        parameters["solver"]
                    )
>>>>>>> 63e596b8
                )
                model_parameters["solver"] = parameters["solver"]
            elif "solver" not in self.parameters:
                model_parameters["solver"] = default_parameters["solver"]
            else:
                model_parameters["solver"] = self.parameters["solver"]
            if "penalty" in parameters and self.type in (
                "LinearRegression",
                "LogisticRegression",
            ):
                check_types([("penalty", parameters["penalty"], [str])])
                assert str(parameters["penalty"]).lower() in [
                    "none",
                    "l1",
                    "l2",
                    "enet",
                ], ParameterError(
                    "Incorrect parameter 'penalty'.\nThe regularization must be in "
                    "(None | L1 | L2 | ENet), found '{0}'.".format(
                        parameters["penalty"]
                    )
                )
                model_parameters["penalty"] = parameters["penalty"]
            elif (
                self.type in ("LinearRegression", "LogisticRegression")
                and "penalty" not in self.parameters
            ):
                model_parameters["penalty"] = default_parameters["penalty"]
            elif self.type in ("LinearRegression", "LogisticRegression"):
                model_parameters["penalty"] = self.parameters["penalty"]
            if "max_iter" in parameters:
                check_types([("max_iter", parameters["max_iter"], [int, float])])
                assert 0 <= parameters["max_iter"], ParameterError(
                    "Incorrect parameter 'max_iter'.\nThe maximum number of iterations must be positive."
                )
                model_parameters["max_iter"] = parameters["max_iter"]
            elif "max_iter" not in self.parameters:
                model_parameters["max_iter"] = default_parameters["max_iter"]
            else:
                model_parameters["max_iter"] = self.parameters["max_iter"]
            if "l1_ratio" in parameters and self.type in (
                "LinearRegression",
                "LogisticRegression",
            ):
                check_types([("l1_ratio", parameters["l1_ratio"], [int, float])])
                assert 0 <= parameters["l1_ratio"] <= 1, ParameterError(
                    "Incorrect parameter 'l1_ratio'.\nThe ENet Mixture must be between 0 and 1."
                )
                model_parameters["l1_ratio"] = parameters["l1_ratio"]
            elif (
                self.type in ("LinearRegression", "LogisticRegression")
                and "l1_ratio" not in self.parameters
            ):
                model_parameters["l1_ratio"] = default_parameters["l1_ratio"]
            elif self.type in ("LinearRegression", "LogisticRegression"):
                model_parameters["l1_ratio"] = self.parameters["l1_ratio"]
            if "C" in parameters and self.type in (
                "LinearRegression",
                "LogisticRegression",
            ):
                check_types([("C", parameters["C"], [int, float])])
                assert 0 <= parameters["C"], ParameterError(
                    "Incorrect parameter 'C'.\nThe regularization parameter value must be positive."
                )
                model_parameters["C"] = parameters["C"]
            elif (
                self.type in ("LinearRegression", "LogisticRegression")
                and "C" not in self.parameters
            ):
                model_parameters["C"] = default_parameters["C"]
            elif self.type in ("LinearRegression", "LogisticRegression"):
                model_parameters["C"] = self.parameters["C"]
            if "tol" in parameters:
                check_types([("tol", parameters["tol"], [int, float])])
                assert 0 <= parameters["tol"], ParameterError(
                    "Incorrect parameter 'tol'.\nThe tolerance parameter value must be positive."
                )
                model_parameters["tol"] = parameters["tol"]
            elif "tol" not in self.parameters:
                model_parameters["tol"] = default_parameters["tol"]
            else:
                model_parameters["tol"] = self.parameters["tol"]
            if "p" in parameters and self.type in ("SARIMAX", "VAR"):
                check_types([("p", parameters["p"], [int, float])])
                assert 0 <= parameters["p"], ParameterError(
                    "Incorrect parameter 'p'.\nThe order of the AR part must be positive."
                )
                model_parameters["p"] = parameters["p"]
            elif self.type in ("SARIMAX", "VAR") and "p" not in self.parameters:
                model_parameters["p"] = default_parameters["p"]
            elif self.type in ("SARIMAX", "VAR"):
                model_parameters["p"] = self.parameters["p"]
            if "q" in parameters and self.type == "SARIMAX":
                check_types([("q", parameters["q"], [int, float])])
                assert 0 <= parameters["q"], ParameterError(
                    "Incorrect parameter 'q'.\nThe order of the MA part must be positive."
                )
                model_parameters["q"] = parameters["q"]
            elif self.type == "SARIMAX" and "q" not in self.parameters:
                model_parameters["q"] = default_parameters["q"]
            elif self.type == "SARIMAX":
                model_parameters["q"] = self.parameters["q"]
            if "d" in parameters and self.type == "SARIMAX":
                check_types([("d", parameters["d"], [int, float])])
                assert 0 <= parameters["d"], ParameterError(
                    "Incorrect parameter 'd'.\nThe order of the I part must be positive."
                )
                model_parameters["d"] = parameters["d"]
            elif self.type == "SARIMAX" and "d" not in self.parameters:
                model_parameters["d"] = default_parameters["d"]
            elif self.type == "SARIMAX":
                model_parameters["d"] = self.parameters["d"]
            if "P" in parameters and self.type == "SARIMAX":
                check_types([("P", parameters["P"], [int, float])])
                assert 0 <= parameters["P"], ParameterError(
                    "Incorrect parameter 'P'.\nThe seasonal order of the AR part must be positive."
                )
                model_parameters["P"] = parameters["P"]
            elif self.type == "SARIMAX" and "P" not in self.parameters:
                model_parameters["P"] = default_parameters["P"]
            elif self.type == "SARIMAX":
                model_parameters["P"] = self.parameters["P"]
            if "Q" in parameters and self.type == "SARIMAX":
                check_types([("Q", parameters["Q"], [int, float])])
                assert 0 <= parameters["Q"], ParameterError(
                    "Incorrect parameter 'Q'.\nThe seasonal order of the MA part must be positive."
                )
                model_parameters["Q"] = parameters["Q"]
            elif self.type == "SARIMAX" and "Q" not in self.parameters:
                model_parameters["Q"] = default_parameters["Q"]
            elif self.type == "SARIMAX":
                model_parameters["Q"] = self.parameters["Q"]
            if "D" in parameters and self.type == "SARIMAX":
                check_types([("D", parameters["D"], [int, float])])
                assert 0 <= parameters["D"], ParameterError(
                    "Incorrect parameter 'D'.\nThe seasonal order of the I part must be positive."
                )
                model_parameters["D"] = parameters["D"]
            elif self.type == "SARIMAX" and "D" not in self.parameters:
                model_parameters["D"] = default_parameters["D"]
            elif self.type == "SARIMAX":
                model_parameters["D"] = self.parameters["D"]
            if "s" in parameters and self.type == "SARIMAX":
                check_types([("s", parameters["s"], [int, float])])
                assert 0 <= parameters["s"], ParameterError(
                    "Incorrect parameter 's'.\nThe Span of the seasonality must be positive."
                )
                model_parameters["s"] = parameters["s"]
            elif self.type == "SARIMAX" and "s" not in self.parameters:
                model_parameters["s"] = default_parameters["s"]
            elif self.type == "SARIMAX":
                model_parameters["s"] = self.parameters["s"]
            if "max_pik" in parameters and self.type == "SARIMAX":
                check_types([("max_pik", parameters["max_pik"], [int, float])])
                assert 0 <= parameters["max_pik"], ParameterError(
                    "Incorrect parameter 'max_pik'.\nThe Maximum number of inverse MA coefficients took during the computation must be positive."
                )
                model_parameters["max_pik"] = parameters["max_pik"]
            elif self.type == "SARIMAX" and "max_pik" not in self.parameters:
                model_parameters["max_pik"] = default_parameters["max_pik"]
            elif self.type == "SARIMAX":
                model_parameters["max_pik"] = self.parameters["max_pik"]
            if "papprox_ma" in parameters and self.type == "SARIMAX":
                check_types([("papprox_ma", parameters["papprox_ma"], [int, float])])
                assert 0 <= parameters["papprox_ma"], ParameterError(
                    "Incorrect parameter 'papprox_ma'.\nThe Maximum number of AR(P) used to approximate the MA during the computation must be positive."
                )
                model_parameters["papprox_ma"] = parameters["papprox_ma"]
            elif self.type == "SARIMAX" and "papprox_ma" not in self.parameters:
                model_parameters["papprox_ma"] = default_parameters["papprox_ma"]
            elif self.type == "SARIMAX":
                model_parameters["papprox_ma"] = self.parameters["papprox_ma"]
        elif self.type == "KernelDensity":
            if "bandwidth" in parameters:
                check_types([("bandwidth", parameters["bandwidth"], [int, float])])
                assert 0 <= parameters["bandwidth"], ParameterError(
                    "Incorrect parameter 'bandwidth'.\nThe bandwidth must be positive."
                )
                model_parameters["bandwidth"] = parameters["bandwidth"]
            elif "bandwidth" not in self.parameters:
                model_parameters["bandwidth"] = default_parameters["bandwidth"]
            else:
                model_parameters["bandwidth"] = self.parameters["bandwidth"]
            if "kernel" in parameters:
                check_types(
                    [
                        (
                            "kernel",
                            parameters["kernel"],
                            ["gaussian", "logistic", "sigmoid", "silverman"],
                        )
                    ]
                )
                assert parameters["kernel"] in [
                    "gaussian",
                    "logistic",
                    "sigmoid",
                    "silverman",
                ], ParameterError(
                    "Incorrect parameter 'kernel'.\nThe parameter 'kernel' must be in [gaussian|logistic|sigmoid|silverman], found '{}'.".format(
                        kernel
                    )
                )
                model_parameters["kernel"] = parameters["kernel"]
            elif "kernel" not in self.parameters:
                model_parameters["kernel"] = default_parameters["kernel"]
            else:
                model_parameters["kernel"] = self.parameters["kernel"]
            if "max_leaf_nodes" in parameters:
                check_types(
                    [
                        (
                            "max_leaf_nodes",
                            parameters["max_leaf_nodes"],
                            [int, float],
                            False,
                        )
                    ]
                )
                assert 1 <= parameters["max_leaf_nodes"] <= 1e9, ParameterError(
                    "Incorrect parameter 'max_leaf_nodes'.\nThe maximum number of leaf nodes must be between 1 and 1e9, inclusive."
                )
                model_parameters["max_leaf_nodes"] = parameters["max_leaf_nodes"]
            elif "max_leaf_nodes" not in self.parameters:
                model_parameters["max_leaf_nodes"] = default_parameters[
                    "max_leaf_nodes"
                ]
            else:
                model_parameters["max_leaf_nodes"] = self.parameters["max_leaf_nodes"]
            if "max_depth" in parameters:
                check_types([("max_depth", parameters["max_depth"], [int])])
                assert 1 <= parameters["max_depth"] <= 100, ParameterError(
                    "Incorrect parameter 'max_depth'.\nThe maximum depth for growing each tree must be between 1 and 100, inclusive."
                )
                model_parameters["max_depth"] = parameters["max_depth"]
            elif "max_depth" not in self.parameters:
                model_parameters["max_depth"] = default_parameters["max_depth"]
            else:
                model_parameters["max_depth"] = self.parameters["max_depth"]
            if "min_samples_leaf" in parameters:
                check_types(
                    [
                        (
                            "min_samples_leaf",
                            parameters["min_samples_leaf"],
                            [int, float],
                            False,
                        )
                    ]
                )
                assert 1 <= parameters["min_samples_leaf"] <= 1e6, ParameterError(
                    "Incorrect parameter 'min_samples_leaf'.\nThe minimum number of samples each branch must have after splitting a node must be between 1 and 1e6, inclusive."
                )
                model_parameters["min_samples_leaf"] = parameters["min_samples_leaf"]
            elif "min_samples_leaf" not in self.parameters:
                model_parameters["min_samples_leaf"] = default_parameters[
                    "min_samples_leaf"
                ]
            else:
                model_parameters["min_samples_leaf"] = self.parameters[
                    "min_samples_leaf"
                ]
            if "nbins" in parameters:
                check_types([("nbins", parameters["nbins"], [int, float])])
                assert 2 <= parameters["nbins"], ParameterError(
                    "Incorrect parameter 'nbins'.\nThe number of bins to use for continuous features must be greater than 2."
                )
                model_parameters["nbins"] = parameters["nbins"]
            elif "nbins" not in self.parameters:
                model_parameters["nbins"] = default_parameters["nbins"]
            else:
                model_parameters["nbins"] = self.parameters["nbins"]
            if "p" in parameters:
                check_types([("p", parameters["p"], [int, float])])
                assert 0 < parameters["p"], ParameterError(
                    "Incorrect parameter 'p'.\nThe p of the p-distance must be strictly positive."
                )
                model_parameters["p"] = parameters["p"]
            elif "p" not in self.parameters:
                model_parameters["p"] = default_parameters["p"]
            else:
                model_parameters["p"] = self.parameters["p"]
            if "xlim" in parameters:
                check_types([("xlim", parameters["xlim"], [list])])
                model_parameters["xlim"] = parameters["xlim"]
            elif "xlim" not in self.parameters:
                model_parameters["xlim"] = default_parameters["xlim"]
            else:
                model_parameters["xlim"] = self.parameters["xlim"]
        elif self.type in ("RandomForestClassifier", "RandomForestRegressor"):
            if "n_estimators" in parameters:
                check_types([("n_estimators", parameters["n_estimators"], [int])])
                assert 0 <= parameters["n_estimators"] <= 1000, ParameterError(
                    "Incorrect parameter 'n_estimators'.\nThe number of trees must be lesser than 1000."
                )
                model_parameters["n_estimators"] = parameters["n_estimators"]
            elif "n_estimators" not in self.parameters:
                model_parameters["n_estimators"] = default_parameters["n_estimators"]
            else:
                model_parameters["n_estimators"] = self.parameters["n_estimators"]
            if "max_features" in parameters:
                check_types(
                    [
                        (
                            "max_features",
                            parameters["max_features"],
                            [int, float, str],
                            False,
                        )
                    ]
                )
                if isinstance(parameters["max_features"], str):
                    assert str(parameters["max_features"]).lower() in [
                        "max",
                        "auto",
                    ], ParameterError(
                        "Incorrect parameter 'init'.\nThe maximum number of features to test must be in (max | auto) or an integer, found '{}'.".format(
                            parameters["max_features"]
                        )
                    )
                model_parameters["max_features"] = parameters["max_features"]
            elif "max_features" not in self.parameters:
                model_parameters["max_features"] = default_parameters["max_features"]
            else:
                model_parameters["max_features"] = self.parameters["max_features"]
            if "max_leaf_nodes" in parameters:
                check_types(
                    [
                        (
                            "max_leaf_nodes",
                            parameters["max_leaf_nodes"],
                            [int, float],
                            False,
                        )
                    ]
                )
                assert 1 <= parameters["max_leaf_nodes"] <= 1e9, ParameterError(
                    "Incorrect parameter 'max_leaf_nodes'.\nThe maximum number of leaf nodes must be between 1 and 1e9, inclusive."
                )
                model_parameters["max_leaf_nodes"] = parameters["max_leaf_nodes"]
            elif "max_leaf_nodes" not in self.parameters:
                model_parameters["max_leaf_nodes"] = default_parameters[
                    "max_leaf_nodes"
                ]
            else:
                model_parameters["max_leaf_nodes"] = self.parameters["max_leaf_nodes"]
            if "sample" in parameters:
                check_types([("sample", parameters["sample"], [int, float])])
                assert 0 <= parameters["sample"] <= 1, ParameterError(
                    "Incorrect parameter 'sample'.\nThe portion of the input data set that is randomly picked for training each tree must be between 0.0 and 1.0, inclusive."
                )
                model_parameters["sample"] = parameters["sample"]
            elif "sample" not in self.parameters:
                model_parameters["sample"] = default_parameters["sample"]
            else:
                model_parameters["sample"] = self.parameters["sample"]
            if "max_depth" in parameters:
                check_types([("max_depth", parameters["max_depth"], [int])])
                assert 1 <= parameters["max_depth"] <= 100, ParameterError(
                    "Incorrect parameter 'max_depth'.\nThe maximum depth for growing each tree must be between 1 and 100, inclusive."
                )
                model_parameters["max_depth"] = parameters["max_depth"]
            elif "max_depth" not in self.parameters:
                model_parameters["max_depth"] = default_parameters["max_depth"]
            else:
                model_parameters["max_depth"] = self.parameters["max_depth"]
            if "min_samples_leaf" in parameters:
                check_types(
                    [
                        (
                            "min_samples_leaf",
                            parameters["min_samples_leaf"],
                            [int, float],
                            False,
                        )
                    ]
                )
                assert 1 <= parameters["min_samples_leaf"] <= 1e6, ParameterError(
                    "Incorrect parameter 'min_samples_leaf'.\nThe minimum number of samples each branch must have after splitting a node must be between 1 and 1e6, inclusive."
                )
                model_parameters["min_samples_leaf"] = parameters["min_samples_leaf"]
            elif "min_samples_leaf" not in self.parameters:
                model_parameters["min_samples_leaf"] = default_parameters[
                    "min_samples_leaf"
                ]
            else:
                model_parameters["min_samples_leaf"] = self.parameters[
                    "min_samples_leaf"
                ]
            if "min_info_gain" in parameters:
                check_types(
                    [
                        (
                            "min_info_gain",
                            parameters["min_info_gain"],
                            [int, float],
                            False,
                        )
                    ]
                )
                assert 0 <= parameters["min_info_gain"] <= 1, ParameterError(
                    "Incorrect parameter 'min_info_gain'.\nThe minimum threshold for including a split must be between 0.0 and 1.0, inclusive."
                )
                model_parameters["min_info_gain"] = parameters["min_info_gain"]
            elif "min_info_gain" not in self.parameters:
                model_parameters["min_info_gain"] = default_parameters["min_info_gain"]
            else:
                model_parameters["min_info_gain"] = self.parameters["min_info_gain"]
            if "nbins" in parameters:
                check_types([("nbins", parameters["nbins"], [int, float])])
                assert 2 <= parameters["nbins"] <= 1000, ParameterError(
                    "Incorrect parameter 'nbins'.\nThe number of bins to use for continuous features must be between 2 and 1000, inclusive."
                )
                model_parameters["nbins"] = parameters["nbins"]
            elif "nbins" not in self.parameters:
                model_parameters["nbins"] = default_parameters["nbins"]
            else:
                model_parameters["nbins"] = self.parameters["nbins"]
        elif self.type in ("XGBoostClassifier", "XGBoostRegressor"):
            if "max_ntree" in parameters:
                check_types([("max_ntree", parameters["max_ntree"], [int])])
                assert 0 <= parameters["max_ntree"] <= 1000, ParameterError(
                    "Incorrect parameter 'max_ntree'.\nThe maximum number of trees must be lesser than 1000."
                )
                model_parameters["max_ntree"] = parameters["max_ntree"]
            elif "max_ntree" not in self.parameters:
                model_parameters["max_ntree"] = default_parameters["max_ntree"]
            else:
                model_parameters["max_ntree"] = self.parameters["max_ntree"]
            if "split_proposal_method" in parameters:
                assert str(parameters["split_proposal_method"]).lower() in [
                    "global",
                ], ParameterError(
                    "Incorrect parameter 'split_proposal_method'.\nThe Split Proposal Method must be in (global), found '{}'.".format(
                        parameters["split_proposal_method"]
                    )
                )
                model_parameters["split_proposal_method"] = parameters[
                    "split_proposal_method"
                ]
            elif "split_proposal_method" not in self.parameters:
                model_parameters["split_proposal_method"] = default_parameters[
                    "split_proposal_method"
                ]
            else:
                model_parameters["split_proposal_method"] = self.parameters[
                    "split_proposal_method"
                ]
            if "tol" in parameters:
                check_types([("tol", parameters["tol"], [int, float])])
                assert 0 < parameters["tol"] <= 1, ParameterError(
                    "Incorrect parameter 'tol'.\nThe tolerance must be between 0 and 1."
                )
                model_parameters["tol"] = parameters["tol"]
            elif "tol" not in self.parameters:
                model_parameters["tol"] = default_parameters["tol"]
            else:
                model_parameters["tol"] = self.parameters["tol"]
            if "learning_rate" in parameters:
                check_types(
                    [("learning_rate", parameters["learning_rate"], [int, float])]
                )
                assert 0 < parameters["learning_rate"] <= 1, ParameterError(
                    "Incorrect parameter 'learning_rate'.\nThe Learning Rate must be between 0 and 1."
                )
                model_parameters["learning_rate"] = parameters["learning_rate"]
            elif "learning_rate" not in self.parameters:
                model_parameters["learning_rate"] = default_parameters["learning_rate"]
            else:
                model_parameters["learning_rate"] = self.parameters["learning_rate"]
            if "min_split_loss" in parameters:
                check_types(
                    [("min_split_loss", parameters["min_split_loss"], [int, float])]
                )
                assert 0 <= parameters["min_split_loss"] <= 1000, ParameterError(
                    "Incorrect parameter 'min_split_loss'.\nThe Minimum Split Loss must be must be lesser than 1000."
                )
                model_parameters["min_split_loss"] = parameters["min_split_loss"]
            elif "min_split_loss" not in self.parameters:
                model_parameters["min_split_loss"] = default_parameters[
                    "min_split_loss"
                ]
            else:
                model_parameters["min_split_loss"] = self.parameters["min_split_loss"]
            if "weight_reg" in parameters:
                check_types([("weight_reg", parameters["weight_reg"], [int, float])])
                assert 0 <= parameters["weight_reg"] <= 1000, ParameterError(
                    "Incorrect parameter 'weight_reg'.\nThe Weight must be lesser than 1000."
                )
                model_parameters["weight_reg"] = parameters["weight_reg"]
            elif "weight_reg" not in self.parameters:
                model_parameters["weight_reg"] = default_parameters["weight_reg"]
            else:
                model_parameters["weight_reg"] = self.parameters["weight_reg"]
            if "sample" in parameters:
                check_types([("sample", parameters["sample"], [int, float])])
                assert 0 < parameters["sample"] <= 1, ParameterError(
                    "Incorrect parameter 'sample'.\nThe portion of the input data set that is randomly picked for training each tree must be between 0.0 and 1.0."
                )
                model_parameters["sample"] = parameters["sample"]
            elif "sample" not in self.parameters:
                model_parameters["sample"] = default_parameters["sample"]
            else:
                model_parameters["sample"] = self.parameters["sample"]
            v = version()
            v = v[0] > 11 or (v[0] == 11 and (v[1] >= 1 or v[2] >= 1))
            if v:
                if "col_sample_by_tree" in parameters:
                    check_types(
                        [
                            (
                                "col_sample_by_tree",
                                parameters["col_sample_by_tree"],
                                [int, float],
                            )
                        ]
                    )
                    assert 0 < parameters["col_sample_by_tree"] <= 1, ParameterError(
                        "Incorrect parameter 'col_sample_by_tree'.\nThe parameter 'col_sample_by_tree' must be between 0.0 and 1.0."
                    )
                    model_parameters["col_sample_by_tree"] = parameters[
                        "col_sample_by_tree"
                    ]
                elif "col_sample_by_tree" not in self.parameters:
                    model_parameters["col_sample_by_tree"] = default_parameters[
                        "col_sample_by_tree"
                    ]
                else:
                    model_parameters["col_sample_by_tree"] = self.parameters[
                        "col_sample_by_tree"
                    ]
                if "col_sample_by_node" in parameters:
                    check_types(
                        [
                            (
                                "col_sample_by_node",
                                parameters["col_sample_by_node"],
                                [int, float],
                            )
                        ]
                    )
                    assert 0 < parameters["col_sample_by_node"] <= 1, ParameterError(
                        "Incorrect parameter 'col_sample_by_node'.\nThe parameter 'col_sample_by_node' must be between 0.0 and 1.0."
                    )
                    model_parameters["col_sample_by_node"] = parameters[
                        "col_sample_by_node"
                    ]
                elif "col_sample_by_tree" not in self.parameters:
                    model_parameters["col_sample_by_node"] = default_parameters[
                        "col_sample_by_node"
                    ]
                else:
                    model_parameters["col_sample_by_node"] = self.parameters[
                        "col_sample_by_node"
                    ]
            if "max_depth" in parameters:
                check_types([("max_depth", parameters["max_depth"], [int])])
                assert 1 <= parameters["max_depth"] <= 20, ParameterError(
                    "Incorrect parameter 'max_depth'.\nThe maximum depth for growing each tree must be between 1 and 20, inclusive."
                )
                model_parameters["max_depth"] = parameters["max_depth"]
            elif "max_depth" not in self.parameters:
                model_parameters["max_depth"] = default_parameters["max_depth"]
            else:
                model_parameters["max_depth"] = self.parameters["max_depth"]
            if "nbins" in parameters:
                check_types([("nbins", parameters["nbins"], [int, float])])
                assert 2 <= parameters["nbins"] <= 1000, ParameterError(
                    "Incorrect parameter 'nbins'.\nThe number of bins to use for continuous features must be between 2 and 1000, inclusive."
                )
                model_parameters["nbins"] = parameters["nbins"]
            elif "nbins" not in self.parameters:
                model_parameters["nbins"] = default_parameters["nbins"]
            else:
                model_parameters["nbins"] = self.parameters["nbins"]
        elif self.type == "NaiveBayes":
            if "alpha" in parameters:
                check_types([("alpha", parameters["alpha"], [int, float])])
                assert 0 <= parameters["alpha"], ParameterError(
                    "Incorrect parameter 'alpha'.\nThe smoothing factor must be positive."
                )
                model_parameters["alpha"] = parameters["alpha"]
            elif "alpha" not in self.parameters:
                model_parameters["alpha"] = default_parameters["alpha"]
            else:
                model_parameters["alpha"] = self.parameters["alpha"]
            if "nbtype" in parameters:
                check_types([("nbtype", parameters["nbtype"], [str])])
                if isinstance(parameters["nbtype"], str):
                    assert str(parameters["nbtype"]).lower() in [
                        "bernoulli",
                        "categorical",
                        "multinomial",
                        "gaussian",
                        "auto",
                    ], ParameterError(
                        "Incorrect parameter 'nbtype'.\nThe Naive Bayes type must be in (bernoulli | categorical | multinomial | gaussian | auto), found '{}'.".format(
                            parameters["init"]
                        )
                    )
                model_parameters["nbtype"] = parameters["nbtype"]
            elif "nbtype" not in self.parameters:
                model_parameters["nbtype"] = default_parameters["nbtype"]
            else:
                model_parameters["nbtype"] = self.parameters["nbtype"]
        elif self.type in ("KMeans", "BisectingKMeans"):
            if "max_iter" in parameters:
                check_types([("max_iter", parameters["max_iter"], [int, float])])
                assert 0 <= parameters["max_iter"], ParameterError(
                    "Incorrect parameter 'max_iter'.\nThe maximum number of iterations must be positive."
                )
                model_parameters["max_iter"] = parameters["max_iter"]
            elif "max_iter" not in self.parameters:
                model_parameters["max_iter"] = default_parameters["max_iter"]
            else:
                model_parameters["max_iter"] = self.parameters["max_iter"]
            if "tol" in parameters:
                check_types([("tol", parameters["tol"], [int, float])])
                assert 0 <= parameters["tol"], ParameterError(
                    "Incorrect parameter 'tol'.\nThe tolerance parameter value must be positive."
                )
                model_parameters["tol"] = parameters["tol"]
            elif "tol" not in self.parameters:
                model_parameters["tol"] = default_parameters["tol"]
            else:
                model_parameters["tol"] = self.parameters["tol"]
            if "n_cluster" in parameters:
                check_types([("n_cluster", parameters["n_cluster"], [int, float])])
                assert 1 <= parameters["n_cluster"] <= 10000, ParameterError(
                    "Incorrect parameter 'n_cluster'.\nThe number of clusters must be between 1 and 10000, inclusive."
                )
                model_parameters["n_cluster"] = parameters["n_cluster"]
            elif "n_cluster" not in self.parameters:
                model_parameters["n_cluster"] = default_parameters["n_cluster"]
            else:
                model_parameters["n_cluster"] = self.parameters["n_cluster"]
            if "init" in parameters:
                check_types([("init", parameters["init"], [str, list])])
                if isinstance(parameters["init"], str):
                    if self.type == "BisectingKMeans":
                        assert str(parameters["init"]).lower() in [
                            "random",
                            "kmeanspp",
                            "pseudo",
                        ], ParameterError(
                            "Incorrect parameter 'init'.\nThe initialization method of the clusters must be in (random | kmeanspp | pseudo) or a list of the initial clusters position, found '{}'.".format(
                                parameters["init"]
                            )
                        )
                    else:
                        assert str(parameters["init"]).lower() in [
                            "random",
                            "kmeanspp",
                        ], ParameterError(
                            "Incorrect parameter 'init'.\nThe initialization method of the clusters must be in (random | kmeanspp) or a list of the initial clusters position, found '{}'.".format(
                                parameters["init"]
                            )
                        )
                model_parameters["init"] = parameters["init"]
            elif "init" not in self.parameters:
                model_parameters["init"] = default_parameters["init"]
            else:
                model_parameters["init"] = self.parameters["init"]
            if "bisection_iterations" in parameters:
                check_types(
                    [
                        (
                            "bisection_iterations",
                            parameters["bisection_iterations"],
                            [int, float],
                            False,
                        )
                    ]
                )
                assert (
                    1 <= parameters["bisection_iterations"] <= 1000000
                ), ParameterError(
                    "Incorrect parameter 'bisection_iterations'.\nThe number of iterations the bisecting k-means algorithm performs for each bisection step must be between 1 and 1e6, inclusive."
                )
                model_parameters["bisection_iterations"] = parameters[
                    "bisection_iterations"
                ]
            elif (
                self.type == "BisectingKMeans"
                and "bisection_iterations" not in self.parameters
            ):
                model_parameters["bisection_iterations"] = default_parameters[
                    "bisection_iterations"
                ]
            elif self.type == "BisectingKMeans":
                model_parameters["bisection_iterationss"] = self.parameters[
                    "bisection_iterations"
                ]
            if "split_method" in parameters:
                check_types([("split_method", parameters["split_method"], [str])])
                assert str(parameters["split_method"]).lower() in [
                    "size",
                    "sum_squares",
                ], ParameterError(
                    "Incorrect parameter 'split_method'.\nThe split method must be in (size | sum_squares), found '{}'.".format(
                        parameters["split_method"]
                    )
                )
                model_parameters["split_method"] = parameters["split_method"]
            elif (
                self.type == "BisectingKMeans" and "split_method" not in self.parameters
            ):
                model_parameters["split_method"] = default_parameters["split_method"]
            elif self.type == "BisectingKMeans":
                model_parameters["split_method"] = self.parameters["split_method"]
            if "min_divisible_cluster_size" in parameters:
                check_types(
                    [
                        (
                            "min_divisible_cluster_size",
                            parameters["min_divisible_cluster_size"],
                            [int, float],
                            False,
                        )
                    ]
                )
                assert 2 <= parameters["min_divisible_cluster_size"], ParameterError(
                    "Incorrect parameter 'min_divisible_cluster_size'.\nThe minimum number of points of a divisible cluster must be greater than or equal to 2."
                )
                model_parameters["min_divisible_cluster_size"] = parameters[
                    "min_divisible_cluster_size"
                ]
            elif (
                self.type == "BisectingKMeans"
                and "min_divisible_cluster_size" not in self.parameters
            ):
                model_parameters["min_divisible_cluster_size"] = default_parameters[
                    "min_divisible_cluster_size"
                ]
            elif self.type == "BisectingKMeans":
                model_parameters["min_divisible_cluster_size"] = self.parameters[
                    "min_divisible_cluster_size"
                ]
            if "distance_method" in parameters:
                check_types([("distance_method", parameters["distance_method"], [str])])
                assert str(parameters["distance_method"]).lower() in [
                    "euclidean"
                ], ParameterError(
                    "Incorrect parameter 'distance_method'.\nThe distance method must be in (euclidean), found '{}'.".format(
                        parameters["distance_method"]
                    )
                )
                model_parameters["distance_method"] = parameters["distance_method"]
            elif (
                self.type == "BisectingKMeans"
                and "distance_method" not in self.parameters
            ):
                model_parameters["distance_method"] = default_parameters[
                    "distance_method"
                ]
            elif self.type == "BisectingKMeans":
                model_parameters["distance_method"] = self.parameters["distance_method"]
        elif self.type in ("LinearSVC", "LinearSVR"):
            if "tol" in parameters:
                check_types([("tol", parameters["tol"], [int, float])])
                assert 0 <= parameters["tol"], ParameterError(
                    "Incorrect parameter 'tol'.\nThe tolerance parameter value must be positive."
                )
                model_parameters["tol"] = parameters["tol"]
            elif "tol" not in self.parameters:
                model_parameters["tol"] = default_parameters["tol"]
            else:
                model_parameters["tol"] = self.parameters["tol"]
            if "C" in parameters:
                check_types([("C", parameters["C"], [int, float])])
                assert 0 <= parameters["C"], ParameterError(
                    "Incorrect parameter 'C'.\nThe weight for misclassification cost must be positive."
                )
                model_parameters["C"] = parameters["C"]
            elif "C" not in self.parameters:
                model_parameters["C"] = default_parameters["C"]
            else:
                model_parameters["C"] = self.parameters["C"]
            if "max_iter" in parameters:
                check_types([("max_iter", parameters["max_iter"], [int, float])])
                assert 0 <= parameters["max_iter"], ParameterError(
                    "Incorrect parameter 'max_iter'.\nThe maximum number of iterations must be positive."
                )
                model_parameters["max_iter"] = parameters["max_iter"]
            elif "max_iter" not in self.parameters:
                model_parameters["max_iter"] = default_parameters["max_iter"]
            else:
                model_parameters["max_iter"] = self.parameters["max_iter"]
            if "fit_intercept" in parameters:
                check_types([("fit_intercept", parameters["fit_intercept"], [bool])])
                model_parameters["fit_intercept"] = parameters["fit_intercept"]
            elif "fit_intercept" not in self.parameters:
                model_parameters["fit_intercept"] = default_parameters["fit_intercept"]
            else:
                model_parameters["fit_intercept"] = self.parameters["fit_intercept"]
            if "intercept_scaling" in parameters:
                check_types(
                    [
                        (
                            "intercept_scaling",
                            parameters["intercept_scaling"],
                            [float],
                            False,
                        )
                    ]
                )
                assert 0 <= parameters["intercept_scaling"], ParameterError(
                    "Incorrect parameter 'intercept_scaling'.\nThe Intercept Scaling parameter value must be positive."
                )
                model_parameters["intercept_scaling"] = parameters["intercept_scaling"]
            elif "intercept_scaling" not in self.parameters:
                model_parameters["intercept_scaling"] = default_parameters[
                    "intercept_scaling"
                ]
            else:
                model_parameters["intercept_scaling"] = self.parameters[
                    "intercept_scaling"
                ]
            if "intercept_mode" in parameters:
                check_types([("intercept_mode", parameters["intercept_mode"], [str])])
                assert str(parameters["intercept_mode"]).lower() in [
                    "regularized",
                    "unregularized",
                ], ParameterError(
                    "Incorrect parameter 'intercept_mode'.\nThe Intercept Mode must be in (size | sum_squares), found '{}'.".format(
                        parameters["intercept_mode"]
                    )
                )
                model_parameters["intercept_mode"] = parameters["intercept_mode"]
            elif "intercept_mode" not in self.parameters:
                model_parameters["intercept_mode"] = default_parameters[
                    "intercept_mode"
                ]
            else:
                model_parameters["intercept_mode"] = self.parameters["intercept_mode"]
            if ("class_weight" in parameters) and self.type == "LinearSVC":
                check_types(
                    [("class_weight", parameters["class_weight"], [list, tuple])]
                )
                model_parameters["class_weight"] = parameters["class_weight"]
            elif self.type == "LinearSVC" and "class_weight" not in self.parameters:
                model_parameters["class_weight"] = default_parameters["class_weight"]
            elif self.type == "LinearSVC":
                model_parameters["class_weight"] = self.parameters["class_weight"]
            if ("acceptable_error_margin" in parameters) and self.type == "LinearSVR":
                check_types(
                    [
                        (
                            "acceptable_error_margin",
                            parameters["acceptable_error_margin"],
                            [int, float],
                            False,
                        )
                    ]
                )
                assert 0 <= parameters["acceptable_error_margin"], ParameterError(
                    "Incorrect parameter 'acceptable_error_margin'.\nThe Acceptable Error Margin parameter value must be positive."
                )
                model_parameters["acceptable_error_margin"] = parameters[
                    "acceptable_error_margin"
                ]
            elif (
                self.type == "LinearSVR"
                and "acceptable_error_margin" not in self.parameters
            ):
                model_parameters["acceptable_error_margin"] = default_parameters[
                    "acceptable_error_margin"
                ]
            elif self.type == "LinearSVR":
                model_parameters["acceptable_error_margin"] = self.parameters[
                    "acceptable_error_margin"
                ]
        elif self.type in ("PCA", "SVD", "MCA"):
            if ("scale" in parameters) and self.type == "PCA":
                check_types([("scale", parameters["scale"], [bool])])
                model_parameters["scale"] = parameters["scale"]
            elif self.type == "PCA" and "scale" not in self.parameters:
                model_parameters["scale"] = default_parameters["scale"]
            elif self.type == "PCA":
                model_parameters["scale"] = self.parameters["scale"]
            if self.type in ("PCA", "SVD"):
                if "method" in parameters:
                    check_types([("method", parameters["method"], [str])])
                    assert str(parameters["method"]).lower() in [
                        "lapack"
                    ], ParameterError(
                        "Incorrect parameter 'method'.\nThe decomposition method must be in (lapack), found '{}'.".format(
                            parameters["method"]
                        )
                    )
                    model_parameters["method"] = parameters["method"]
                elif "method" not in self.parameters:
                    model_parameters["method"] = default_parameters["method"]
                else:
                    model_parameters["method"] = self.parameters["method"]
                if "n_components" in parameters:
                    check_types(
                        [("n_components", parameters["n_components"], [int, float])]
                    )
                    assert 0 <= parameters["n_components"], ParameterError(
                        "Incorrect parameter 'n_components'.\nThe number of components must be positive. If it is equal to 0, all the components will be considered."
                    )
                    model_parameters["n_components"] = parameters["n_components"]
                elif "n_components" not in self.parameters:
                    model_parameters["n_components"] = default_parameters[
                        "n_components"
                    ]
                else:
                    model_parameters["n_components"] = self.parameters["n_components"]
        elif self.type == "OneHotEncoder":
            if "extra_levels" in parameters:
                check_types([("extra_levels", parameters["extra_levels"], [dict])])
                model_parameters["extra_levels"] = parameters["extra_levels"]
            elif "extra_levels" not in self.parameters:
                model_parameters["extra_levels"] = default_parameters["extra_levels"]
            else:
                model_parameters["extra_levels"] = self.parameters["extra_levels"]
            if "drop_first" in parameters:
                check_types([("drop_first", parameters["drop_first"], [bool])])
                model_parameters["drop_first"] = parameters["drop_first"]
            elif "drop_first" not in self.parameters:
                model_parameters["drop_first"] = default_parameters["drop_first"]
            else:
                model_parameters["drop_first"] = self.parameters["drop_first"]
            if "ignore_null" in parameters:
                check_types([("ignore_null", parameters["ignore_null"], [bool])])
                model_parameters["ignore_null"] = parameters["ignore_null"]
            elif "ignore_null" not in self.parameters:
                model_parameters["ignore_null"] = default_parameters["ignore_null"]
            else:
                model_parameters["ignore_null"] = self.parameters["ignore_null"]
            if "separator" in parameters:
                check_types([("separator", parameters["separator"], [str])])
                model_parameters["separator"] = parameters["separator"]
            elif "separator" not in self.parameters:
                model_parameters["separator"] = default_parameters["separator"]
            else:
                model_parameters["separator"] = self.parameters["separator"]
            if "null_column_name" in parameters:
                check_types(
                    [("null_column_name", parameters["null_column_name"], [str])]
                )
                model_parameters["null_column_name"] = parameters["null_column_name"]
            elif "null_column_name" not in self.parameters:
                model_parameters["null_column_name"] = default_parameters[
                    "null_column_name"
                ]
            else:
                model_parameters["null_column_name"] = self.parameters[
                    "null_column_name"
                ]
            if "column_naming" in parameters:
                check_types([("column_naming", parameters["column_naming"], [str])])
                assert str(parameters["column_naming"]).lower() in [
                    "indices",
                    "values",
                    "values_relaxed",
                ], ParameterError(
                    "Incorrect parameter 'column_naming'.\nThe column_naming method must be in (indices | values | values_relaxed), found '{}'.".format(
                        parameters["column_naming"]
                    )
                )
                model_parameters["column_naming"] = parameters["column_naming"]
            elif "column_naming" not in self.parameters:
                model_parameters["column_naming"] = default_parameters["column_naming"]
            else:
                model_parameters["column_naming"] = self.parameters["column_naming"]
        elif self.type == "Normalizer":
            if "method" in parameters:
                check_types([("method", parameters["method"], [str])])
                assert str(parameters["method"]).lower() in [
                    "zscore",
                    "robust_zscore",
                    "minmax",
                ], ParameterError(
                    "Incorrect parameter 'method'.\nThe normalization method must be in (zscore | robust_zscore | minmax), found '{}'.".format(
                        parameters["method"]
                    )
                )
                model_parameters["method"] = parameters["method"]
            elif "method" not in self.parameters:
                model_parameters["method"] = default_parameters["method"]
            else:
                model_parameters["method"] = self.parameters["method"]
        elif self.type == "DBSCAN":
            if "eps" in parameters:
                check_types([("eps", parameters["eps"], [int, float])])
                assert 0 < parameters["eps"], ParameterError(
                    "Incorrect parameter 'eps'.\nThe radius of a neighborhood must be strictly positive."
                )
                model_parameters["eps"] = parameters["eps"]
            elif "eps" not in self.parameters:
                model_parameters["eps"] = default_parameters["eps"]
            else:
                model_parameters["eps"] = self.parameters["eps"]
            if "p" in parameters:
                check_types([("p", parameters["p"], [int, float])])
                assert 0 < parameters["p"], ParameterError(
                    "Incorrect parameter 'p'.\nThe p of the p-distance must be strictly positive."
                )
                model_parameters["p"] = parameters["p"]
            elif "p" not in self.parameters:
                model_parameters["p"] = default_parameters["p"]
            else:
                model_parameters["p"] = self.parameters["p"]
            if "min_samples" in parameters:
                check_types([("min_samples", parameters["min_samples"], [int, float])])
                assert 0 < parameters["min_samples"], ParameterError(
                    "Incorrect parameter 'min_samples'.\nThe minimum number of points required to form a dense region must be strictly positive."
                )
                model_parameters["min_samples"] = parameters["min_samples"]
            elif "min_samples" not in self.parameters:
                model_parameters["min_samples"] = default_parameters["min_samples"]
            else:
                model_parameters["min_samples"] = self.parameters["min_samples"]
        elif self.type in (
            "NearestCentroid",
            "KNeighborsClassifier",
            "KNeighborsRegressor",
            "LocalOutlierFactor",
        ):
            if "p" in parameters:
                check_types([("p", parameters["p"], [int, float])])
                assert 0 < parameters["p"], ParameterError(
                    "Incorrect parameter 'p'.\nThe p of the p-distance must be strictly positive."
                )
                model_parameters["p"] = parameters["p"]
            elif "p" not in self.parameters:
                model_parameters["p"] = default_parameters["p"]
            else:
                model_parameters["p"] = self.parameters["p"]
            if ("n_neighbors" in parameters) and (self.type != "NearestCentroid"):
                check_types([("n_neighbors", parameters["n_neighbors"], [int, float])])
                assert 0 < parameters["n_neighbors"], ParameterError(
                    "Incorrect parameter 'n_neighbors'.\nThe number of neighbors must be strictly positive."
                )
                model_parameters["n_neighbors"] = parameters["n_neighbors"]
            elif (
                self.type != "NearestCentroid" and "n_neighbors" not in self.parameters
            ):
                model_parameters["n_neighbors"] = default_parameters["n_neighbors"]
            elif self.type != "NearestCentroid":
                model_parameters["n_neighbors"] = self.parameters["n_neighbors"]
        elif self.type == "CountVectorizer":
            if "max_df" in parameters:
                check_types([("max_df", parameters["max_df"], [int, float])])
                assert 0 <= parameters["max_df"] <= 1, ParameterError(
                    "Incorrect parameter 'max_df'.\nIt must be between 0 and 1, inclusive."
                )
                model_parameters["max_df"] = parameters["max_df"]
            elif "max_df" not in self.parameters:
                model_parameters["max_df"] = default_parameters["max_df"]
            else:
                model_parameters["max_df"] = self.parameters["max_df"]
            if "min_df" in parameters:
                check_types([("min_df", parameters["min_df"], [int, float])])
                assert 0 <= parameters["min_df"] <= 1, ParameterError(
                    "Incorrect parameter 'min_df'.\nIt must be between 0 and 1, inclusive."
                )
                model_parameters["min_df"] = parameters["min_df"]
            elif "min_df" not in self.parameters:
                model_parameters["min_df"] = default_parameters["min_df"]
            else:
                model_parameters["min_df"] = self.parameters["min_df"]
            if "lowercase" in parameters:
                check_types([("lowercase", parameters["lowercase"], [bool])])
                model_parameters["lowercase"] = parameters["lowercase"]
            elif "lowercase" not in self.parameters:
                model_parameters["lowercase"] = default_parameters["lowercase"]
            else:
                model_parameters["lowercase"] = self.parameters["lowercase"]
            if "ignore_special" in parameters:
                check_types([("ignore_special", parameters["ignore_special"], [bool])])
                model_parameters["ignore_special"] = parameters["ignore_special"]
            elif "ignore_special" not in self.parameters:
                model_parameters["ignore_special"] = default_parameters[
                    "ignore_special"
                ]
            else:
                model_parameters["ignore_special"] = self.parameters["ignore_special"]
            if "max_text_size" in parameters:
                check_types(
                    [
                        (
                            "max_text_size",
                            parameters["max_text_size"],
                            [int, float],
                            False,
                        )
                    ]
                )
                assert 0 < parameters["max_text_size"], ParameterError(
                    "Incorrect parameter 'max_text_size'.\nThe maximum text size must be positive."
                )
                model_parameters["max_text_size"] = parameters["max_text_size"]
            elif "max_text_size" not in self.parameters:
                model_parameters["max_text_size"] = default_parameters["max_text_size"]
            else:
                model_parameters["max_text_size"] = self.parameters["max_text_size"]
            if "max_features" in parameters:
                check_types(
                    [("max_features", parameters["max_features"], [int, float])]
                )
                model_parameters["max_features"] = parameters["max_features"]
            elif "max_features" not in self.parameters:
                model_parameters["max_features"] = default_parameters["max_features"]
            else:
                model_parameters["max_features"] = self.parameters["max_features"]
        from verticapy.learn.linear_model import (
            Lasso,
            Ridge,
            LinearRegression,
            LogisticRegression,
        )
        from verticapy.learn.tree import (
            DecisionTreeClassifier,
            DecisionTreeRegressor,
            DummyTreeClassifier,
            DummyTreeRegressor,
        )

        if isinstance(self, LogisticRegression):
            if model_parameters["penalty"] in ("none", "l1", "l2"):
                if "l1_ratio" in model_parameters:
                    del model_parameters["l1_ratio"]
            if model_parameters["penalty"] == "none":
                if "C" in model_parameters:
                    del model_parameters["C"]
        elif isinstance(self, Lasso):
            model_parameters["penalty"] = "l1"
            if "l1_ratio" in model_parameters:
                del model_parameters["l1_ratio"]
        elif isinstance(self, Ridge):
            model_parameters["penalty"] = "l2"
            if "l1_ratio" in model_parameters:
                del model_parameters["l1_ratio"]
        elif isinstance(self, LinearRegression):
            model_parameters["penalty"] = "none"
            if "l1_ratio" in model_parameters:
                del model_parameters["l1_ratio"]
            if "C" in model_parameters:
                del model_parameters["C"]
        elif isinstance(
            self,
            (
                DecisionTreeClassifier,
                DecisionTreeRegressor,
                DummyTreeClassifier,
                DummyTreeRegressor,
            ),
        ):
            model_parameters["n_estimators"] = 1
            model_parameters["sample"] = 1.0
            if isinstance(self, (DummyTreeClassifier, DummyTreeRegressor)):
                model_parameters["max_features"] = "max"
                model_parameters["max_leaf_nodes"] = 1e9
                model_parameters["max_depth"] = 100
                model_parameters["min_samples_leaf"] = 1
                model_parameters["min_info_gain"] = 0.0
        self.parameters = model_parameters

    # ---#
    def to_memmodel(self, **kwds):
        """
    ---------------------------------------------------------------------------
    Converts a specified Vertica model to a memModel model.

    Returns
    -------
    object
        memModel model.
        """
        from verticapy.learn.memmodel import memModel

        if self.type == "AutoML":
            return self.best_model_.to_memmodel()
        elif self.type in (
            "LinearRegression",
            "LogisticRegression",
            "LinearSVC",
            "LinearSVR",
        ):
            attributes = {
                "coefficients": self.coef_["coefficient"][1:],
                "intercept": self.coef_["coefficient"][0],
            }
        elif self.type == "BisectingKMeans":
            attributes = {
                "clusters": self.cluster_centers_.to_numpy()[:, 1 : len(self.X) + 1],
                "left_child": self.cluster_centers_["left_child"],
                "right_child": self.cluster_centers_["right_child"],
                "cluster_size": self.cluster_centers_["cluster_size"],
                "cluster_score": [
                    self.cluster_centers_["withinss"][i]
                    / self.cluster_centers_["totWithinss"][i]
                    for i in range(len(self.cluster_centers_["withinss"]))
                ],
                "p": 2,
            }
        elif self.type == "KMeans":
            attributes = {"clusters": self.cluster_centers_.to_numpy(), "p": 2}
        elif self.type == "NearestCentroid":
            attributes = {
                "clusters": self.centroids_.to_numpy()[:, 0:-1],
                "p": self.parameters["p"],
                "classes": self.classes_,
            }
        elif self.type == "NaiveBayes":
            attributes = {
                "attributes": nb_var_info(self),
                "prior": self.get_attr("prior")["probability"],
                "classes": self.classes_,
            }
        elif self.type == "OneHotEncoder":
            cat = list(ooe_details_transform([l[0:2] for l in self.param_.to_list()]))
            cat_list_idx = []
            for i, x1 in enumerate(cat[0]):
                for j, x2 in enumerate(self.X):
                    if x2.lower()[1:-1] == x1:
                        cat_list_idx += [j]
            categories = []
            for i in cat_list_idx:
                categories += [cat[1][i]]
            attributes = {
                "categories": categories,
                "drop_first": self.parameters["drop_first"],
                "column_naming": self.parameters["column_naming"],
            }
        elif self.type == "PCA":
            attributes = {
                "principal_components": self.get_attr(
                    "principal_components"
                ).to_numpy(),
                "mean": self.get_attr("columns")["mean"],
            }
        elif self.type == "SVD":
            attributes = {
                "vectors": self.get_attr("right_singular_vectors").to_numpy(),
                "values": self.get_attr("singular_values")["value"],
            }
        elif self.type == "Normalizer":
            attributes = {
                "values": self.get_attr("details").to_numpy()[:, 1:].astype(float),
                "method": self.parameters["method"],
            }
        elif self.type in (
            "XGBoostClassifier",
            "XGBoostRegressor",
            "RandomForestClassifier",
            "RandomForestRegressor",
        ):
            if self.type in ("RandomForestClassifier", "RandomForestRegressor"):
                n = self.parameters["n_estimators"]
            else:
                n = self.get_attr("tree_count")["tree_count"][0]
            trees = []
            tree_type = (
                "BinaryTreeRegressor"
                if self.type in ("XGBoostRegressor", "RandomForestRegressor")
                else "BinaryTreeClassifier"
            )
            return_prob_rf = self.type == "RandomForestClassifier"
            for i in range(n):
                if ("return_tree" in kwds and kwds["return_tree"] == i) or (
                    "return_tree" not in kwds
                ):
                    tree = self.get_tree(i)
                    tree = tree_attributes_list(tree, self.X, self.type, return_prob_rf)
                    tree_attributes = {
                        "children_left": tree[0],
                        "children_right": tree[1],
                        "feature": tree[2],
                        "threshold": tree[3],
                        "value": tree[4],
                    }
                    for idx in range(len(tree[5])):
                        if not (tree[5][idx]) and isinstance(
                            tree_attributes["threshold"][idx], str
                        ):
                            tree_attributes["threshold"][idx] = float(
                                tree_attributes["threshold"][idx]
                            )
                    if tree_type == "BinaryTreeClassifier":
                        tree_attributes["classes"] = self.classes_
                    else:
                        tree_attributes["value"] = [
                            float(val) if isinstance(val, str) else val
                            for val in tree_attributes["value"]
                        ]
                    if self.type == "XGBoostClassifier":
                        tree_attributes["value"] = tree[6]
                        for idx in range(len(tree[6])):
                            if tree[6][idx] != None:
                                all_classes_logodss = []
                                for c in self.classes_:
                                    all_classes_logodss += [tree[6][idx][str(c)]]
                                tree_attributes["value"][idx] = all_classes_logodss
                    elif self.type == "RandomForestClassifier":
                        for idx in range(len(tree_attributes["value"])):
                            if tree_attributes["value"][idx] != None:
                                prob = [0.0 for i in range(len(self.classes_))]
                                for idx2, c in enumerate(self.classes_):
                                    if str(c) == str(tree_attributes["value"][idx]):
                                        prob[idx2] = tree[6][idx]
                                        break
                                other_proba = (1 - tree[6][idx]) / (
                                    len(self.classes_) - 1
                                )
                                for idx2, p in enumerate(prob):
                                    if p == 0.0:
                                        prob[idx2] = other_proba
                                tree_attributes["value"][idx] = prob
                    model = memModel(model_type=tree_type, attributes=tree_attributes)
                    if "return_tree" in kwds and kwds["return_tree"] == i:
                        return model
                    trees += [model]
            attributes = {"trees": trees}
            if self.type in ("XGBoostRegressor", "XGBoostClassifier"):
                attributes["learning_rate"] = self.parameters["learning_rate"]
                if self.type == "XGBoostRegressor":
                    attributes["mean"] = self.prior_
                elif not (isinstance(self.prior_, list)):
                    attributes["logodds"] = [
                        np.log((1 - self.prior_) / self.prior_),
                        np.log(self.prior_ / (1 - self.prior_)),
                    ]
                else:
                    attributes["logodds"] = self.prior_.copy()
        else:
            raise ModelError(
                "Model type '{}' can not be converted to memModel.".format(self.type)
            )
        return memModel(model_type=self.type, attributes=attributes)

    # ---#
    def to_python(
        self,
        name: str = "predict",
        return_proba: bool = False,
        return_distance_clusters: bool = False,
        return_str: bool = False,
    ):
        """
    ---------------------------------------------------------------------------
    Returns the Python code needed to deploy the model without using built-in
    Vertica functions.

    Parameters
    ----------
    name: str, optional
        Function Name.
    return_proba: bool, optional
        If set to True and the model is a classifier, the function will return 
        the model probabilities.
    return_distance_clusters: bool, optional
        If set to True and the model type is KMeans or NearestCentroid, the function 
        will return the model clusters distances.
    return_str: bool, optional
        If set to True, the function str will be returned.


    Returns
    -------
    str / func
        Python function
        """
        if not (return_str):
            func = self.to_python(
                name=name,
                return_proba=return_proba,
                return_distance_clusters=return_distance_clusters,
                return_str=True,
            )
            all_vars = {}
            exec(func, {}, all_vars)
            return all_vars[name]
        func = "def {}(X):\n\timport numpy as np\n\t".format(name)
        if self.type in (
            "LinearRegression",
            "LinearSVR",
            "LogisticRegression",
            "LinearSVC",
        ):
            result = "{} + np.sum(np.array({}) * np.array(X), axis=1)".format(
                self.coef_["coefficient"][0], self.coef_["coefficient"][1:]
            )
            if self.type in ("LogisticRegression", "LinearSVC"):
                func += f"result = 1 / (1 + np.exp(- ({result})))"
            else:
                func += "result =  " + result
            if return_proba and self.type in ("LogisticRegression", "LinearSVC"):
                func += "\n\treturn np.column_stack((1 - result, result))"
            elif not (return_proba) and self.type in (
                "LogisticRegression",
                "LinearSVC",
            ):
                func += "\n\treturn np.where(result > 0.5, 1, 0)"
            else:
                func += "\n\treturn result"
            return func
        elif self.type == "BisectingKMeans":
            bktree = self.get_attr("BKTree")
            cluster = [elem[1:-7] for elem in bktree.to_list()]
            func += "centroids = np.array({})\n".format(cluster)
            func += "\tright_child = {}\n".format(bktree["right_child"])
            func += "\tleft_child = {}\n".format(bktree["left_child"])
            func += "\tdef predict_tree(right_child, left_child, row, node_id, centroids):\n"
            func += "\t\tif left_child[node_id] == right_child[node_id] == None:\n"
            func += "\t\t\treturn int(node_id)\n"
            func += "\t\telse:\n"
            func += "\t\t\tright_node = int(right_child[node_id])\n"
            func += "\t\t\tleft_node = int(left_child[node_id])\n"
            func += "\t\t\tif np.sum((row - centroids[left_node]) ** 2) < np.sum((row - centroids[right_node]) ** 2):\n"
            func += "\t\t\t\treturn predict_tree(right_child, left_child, row, left_node, centroids)\n"
            func += "\t\t\telse:\n"
            func += "\t\t\t\treturn predict_tree(right_child, left_child, row, right_node, centroids)\n"
            func += "\tdef predict_tree_final(row):\n"
            func += (
                "\t\treturn predict_tree(right_child, left_child, row, 0, centroids)\n"
            )
            func += "\treturn np.apply_along_axis(predict_tree_final, 1, X)\n"
            return func
        elif self.type in ("NearestCentroid", "KMeans"):
            centroids = (
                self.centroids_.to_list()
                if self.type == "NearestCentroid"
                else self.cluster_centers_.to_list()
            )
            if self.type == "NearestCentroid":
                for center in centroids:
                    del center[-1]
            func += "centroids = np.array({})\n".format(centroids)
            if self.type == "NearestCentroid":
                func += "\tclasses = np.array({})\n".format(self.classes_)
            func += "\tresult = []\n"
            func += "\tfor centroid in centroids:\n"
            func += "\t\tresult += [np.sum((np.array(centroid) - X) ** {}, axis=1) ** (1 / {})]\n".format(
                self.parameters["p"] if self.type == "NearestCentroid" else 2,
                self.parameters["p"] if self.type == "NearestCentroid" else 2,
            )
            func += "\tresult = np.column_stack(result)\n"
            if (
                self.type == "NearestCentroid"
                and return_proba
                and not (return_distance_clusters)
            ):
                func += "\tresult = 1 / (result + 1e-99) / np.sum(1 / (result + 1e-99), axis=1)[:,None]\n"
            elif not (return_distance_clusters):
                func += "\tresult = np.argmin(result, axis=1)\n"
                if self.type == "NearestCentroid" and self.classes_ != [
                    i for i in range(len(self.classes_))
                ]:
                    func += "\tclass_is_str = isinstance(classes[0], str)\n"
                    func += "\tfor idx, c in enumerate(classes):\n"
                    func += (
                        "\t\ttmp_idx = str(idx) if class_is_str and idx > 0 else idx\n"
                    )
                    func += "\t\tresult = np.where(result == tmp_idx, c, result)\n"
            func += "\treturn result\n"
            return func
        elif self.type in ("PCA", "MCA"):
            avg = self.get_attr("columns")["mean"]
            pca = []
            attr = self.get_attr("principal_components")
            n = len(attr["PC1"])
            for i in range(1, n + 1):
                pca += [attr["PC{}".format(i)]]
            func += "avg_values = np.array({})\n".format(avg)
            func += "\tpca_values = np.array({})\n".format(pca)
            func += "\tresult = (X - avg_values)\n"
            func += "\tL = []\n"
            func += "\tfor i in range({}):\n".format(n)
            func += "\t\tL += [np.sum(result * pca_values[i], axis=1)]\n"
            func += "\tresult = np.column_stack(L)\n"
            func += "\treturn result\n"
            return func
        elif self.type == "Normalizer":
            details = self.get_attr("details")
            sql = []
            if "min" in details.values:
                func += "min_values = np.array({})\n".format(details["min"])
                func += "\tmax_values = np.array({})\n".format(details["max"])
                func += "\treturn (X - min_values) / (max_values - min_values)\n"
            elif "median" in details.values:
                func += "median_values = np.array({})\n".format(details["median"])
                func += "\tmad_values = np.array({})\n".format(details["mad"])
                func += "\treturn (X - median_values) / mad_values\n"
            else:
                func += "avg_values = np.array({})\n".format(details["avg"])
                func += "\tstd_values = np.array({})\n".format(details["std_dev"])
                func += "\treturn (X - avg_values) / std_values\n"
            return func
        elif self.type == "SVD":
            sv = []
            attr = self.get_attr("right_singular_vectors")
            n = len(attr["vector1"])
            for i in range(1, n + 1):
                sv += [attr["vector{}".format(i)]]
            value = self.get_attr("singular_values")["value"]
            func += "singular_values = np.array({})\n".format(value)
            func += "\tright_singular_vectors = np.array({})\n".format(sv)
            func += "\tL = []\n"
            n = len(sv[0])
            func += "\tfor i in range({}):\n".format(n)
            func += "\t\tL += [np.sum(X * right_singular_vectors[i] / singular_values[i], axis=1)]\n"
            func += "\tresult = np.column_stack(L)\n"
            func += "\treturn result\n"
            return func
        elif self.type == "NaiveBayes":
            var_info_simplified = nb_var_info(self)
            prior = self.get_attr("prior").values["probability"]
            func += "var_info_simplified = {}\n".format(var_info_simplified)
            func += "\tprior = np.array({})\n".format(prior)
            func += "\tclasses = {}\n".format(self.classes_)
            func += "\tdef naive_bayes_score_row(X):\n"
            func += "\t\tresult = []\n"
            func += "\t\tfor c in classes:\n"
            func += "\t\t\tsub_result = []\n"
            func += "\t\t\tfor idx, elem in enumerate(X):\n"
            func += "\t\t\t\tprob = var_info_simplified[idx]\n"
            func += "\t\t\t\tif prob['type'] == 'multinomial':\n"
            func += "\t\t\t\t\tprob = prob[c] ** float(X[idx])\n"
            func += "\t\t\t\telif prob['type'] == 'bernoulli':\n"
            func += "\t\t\t\t\tprob = prob[c] if X[idx] else 1 - prob[c]\n"
            func += "\t\t\t\telif prob['type'] == 'categorical':\n"
            func += "\t\t\t\t\tprob = prob[str(c)][X[idx]]\n"
            func += "\t\t\t\telse:\n"
            func += "\t\t\t\t\tprob = 1 / np.sqrt(2 * np.pi * prob[c]['sigma_sq']) * np.exp(- (float(X[idx]) - prob[c]['mu']) ** 2 / (2 * prob[c]['sigma_sq']))\n"
            func += "\t\t\t\tsub_result += [prob]\n"
            func += "\t\t\tresult += [sub_result]\n"
            func += "\t\tresult = np.array(result).prod(axis=1) * prior\n"
            if return_proba:
                func += "\t\treturn result / result.sum()\n"
            else:
                func += "\t\treturn classes[np.argmax(result)]\n"
            func += "\treturn np.apply_along_axis(naive_bayes_score_row, 1, X)\n"
            return func
        elif self.type == "OneHotEncoder":
            predictors = self.X
            details = self.param_.values
            n, m = len(predictors), len(details["category_name"])
            positions = {}
            for i in range(m):
                val = str_column(details["category_name"][i])
                if val not in positions:
                    positions[val] = [i]
                else:
                    positions[val] += [i]
            category_level = []
            for p in predictors:
                pos = positions[p]
                category_level += [details["category_level"][pos[0] : pos[-1] + 1]]
            if self.parameters["drop_first"]:
                category_level = [elem[1:] for elem in category_level]
            func += "category_level = {}\n\t".format(category_level)
            func += "def ooe_row(X):\n\t"
            func += "\tresult = []\n\t"
            func += "\tfor idx, elem in enumerate(X):\n\t\t"
            func += "\tfor item in category_level[idx]:\n\t\t\t"
            func += "\tif str(elem) == str(item):\n\t\t\t\t"
            func += "\tresult += [1]\n\t\t\t"
            func += "\telse:\n\t\t\t\t"
            func += "\tresult += [0]\n\t"
            func += "\treturn result\n"
            func += "\treturn np.apply_along_axis(ooe_row, 1, X)\n"
            return func
        elif self.type in (
            "RandomForestClassifier",
            "RandomForestRegressor",
            "XGBoostRegressor",
            "XGBoostClassifier",
        ):
            result = []
            if self.type in ("RandomForestClassifier", "RandomForestRegressor"):
                n = self.parameters["n_estimators"]
            else:
                n = self.get_attr("tree_count")["tree_count"][0]
            func += "n = {}\n".format(n)
            if self.type in ("XGBoostClassifier", "RandomForestClassifier"):
                func += "\tclasses = np.array({})\n".format(
                    [str(elem) for elem in self.classes_]
                )
            func += "\ttree_list = []\n"
            for i in range(n):
                tree = self.get_tree(i)
                func += "\ttree_list += [{}]\n".format(
                    tree_attributes_list(tree, self.X, self.type)
                )
            func += "\tdef predict_tree(tree, node_id, X):\n"
            func += "\t\tif tree[0][node_id] == tree[1][node_id]:\n"
            if self.type in ("RandomForestRegressor", "XGBoostRegressor"):
                func += "\t\t\treturn float(tree[4][node_id])\n"
            elif self.type == "RandomForestClassifier":
                func += "\t\t\treturn tree[4][node_id]\n"
            else:
                func += "\t\t\treturn tree[6][node_id]\n"
            func += "\t\telse:\n"
            func += "\t\t\tidx, right_node, left_node = tree[2][node_id], tree[1][node_id], tree[0][node_id]\n"
            func += "\t\t\tif (tree[5][node_id] and str(X[idx]) == tree[3][node_id]) or (not(tree[5][node_id]) and float(X[idx]) < float(tree[3][node_id])):\n"
            func += "\t\t\t\treturn predict_tree(tree, left_node, X)\n"
            func += "\t\t\telse:\n"
            func += "\t\t\t\treturn predict_tree(tree, right_node, X)\n"
            func += "\tdef predict_tree_final(X):\n"
            func += "\t\tresult = [predict_tree(tree, 0, X) for tree in tree_list]\n"
            if self.type in ("XGBoostClassifier", "RandomForestClassifier"):
                func += "\t\tall_classes_score = {}\n"
                func += "\t\tfor elem in classes:\n"
                func += "\t\t\tall_classes_score[elem] = 0\n"
            if self.type in ("XGBoostRegressor", "XGBoostClassifier"):
                if self.type == "XGBoostRegressor":
                    avg = self.prior_
                    func += "\t\treturn {} + {} * np.sum(result)\n".format(
                        avg, self.parameters["learning_rate"]
                    )
                else:
                    if not (isinstance(self.prior_, list)):
                        func += "\t\tlogodds = np.array([{}, {}])\n".format(
                            np.log((1 - self.prior_) / self.prior_),
                            np.log(self.prior_ / (1 - self.prior_)),
                        )
                    else:
                        func += "\t\tlogodds = np.array({})\n".format(self.prior_)
                    func += "\t\tfor idx, elem in enumerate(all_classes_score):\n"
                    func += "\t\t\tfor val in result:\n"
                    func += "\t\t\t\tall_classes_score[elem] += val[elem]\n"
                    func += "\t\t\tall_classes_score[elem] = 1 / (1 + np.exp( - (logodds[idx] + {} * all_classes_score[elem])))\n".format(
                        self.parameters["learning_rate"]
                    )
                    func += "\t\tresult = [all_classes_score[elem] for elem in all_classes_score]\n"
            elif self.type == "RandomForestRegressor":
                func += "\t\treturn np.mean(result)\n"
            else:
                func += "\t\tfor elem in result:\n"
                func += "\t\t\tif elem in all_classes_score:\n"
                func += "\t\t\t\tall_classes_score[elem] += 1\n"
                func += "\t\tresult = []\n"
                func += "\t\tfor elem in all_classes_score:\n"
                func += "\t\t\tresult += [all_classes_score[elem]]\n"
            if self.type in ("XGBoostClassifier", "RandomForestClassifier"):
                if return_proba:
                    func += "\t\treturn np.array(result) / np.sum(result)\n"
                else:
                    if isinstance(self.classes_[0], int):
                        func += "\t\treturn int(classes[np.argmax(np.array(result))])\n"
                    else:
                        func += "\t\treturn classes[np.argmax(np.array(result))]\n"
            func += "\treturn np.apply_along_axis(predict_tree_final, 1, X)\n"
            return func
        else:
            raise ModelError(
                "Function to_python not yet available for model type '{}'.".format(
                    self.type
                )
            )

    # ---#
    def to_sql(self, X: list = [], return_proba: bool = False):
        """
    ---------------------------------------------------------------------------
    Returns the SQL code needed to deploy the model without using built-in 
    Vertica functions.

    Parameters
    ----------
    X: list, optional
        input predictors name.
    return_proba: bool, optional
        If set to True and the model is a classifier, the function will return 
        the class probabilities.

    Returns
    -------
    str / list
        SQL code
        """
        if self.type in ("PCA", "SVD", "Normalizer", "MCA", "OneHotEncoder"):
            return self.to_memmodel().transform_sql(self.X if not X else X)
        else:
            if return_proba:
                return self.to_memmodel().predict_proba_sql(self.X if not X else X)
            else:
                return self.to_memmodel().predict_sql(self.X if not X else X)


# ---#
class Supervised(vModel):

    # ---#
    def fit(
        self,
        input_relation: Union[str, vDataFrame],
        X: list,
        y: str,
        test_relation: Union[str, vDataFrame] = "",
    ):
        """
	---------------------------------------------------------------------------
	Trains the model.

	Parameters
	----------
	input_relation: str/vDataFrame
		Training relation.
	X: list
		List of the predictors.
	y: str
		Response column.
	test_relation: str/vDataFrame, optional
		Relation used to test the model.

	Returns
	-------
	object
		model
		"""
        if isinstance(X, str):
            X = [X]
        check_types(
            [
                ("input_relation", input_relation, [str, vDataFrame]),
                ("X", X, [list]),
                ("y", y, [str]),
                ("test_relation", test_relation, [str, vDataFrame]),
            ]
        )
        self.X = [str_column(column) for column in X]
        self.y = str_column(y)
        if (self.type == "NaiveBayes") and (
            self.parameters["nbtype"]
            in ("bernoulli", "categorical", "multinomial", "gaussian")
        ):
            new_types = {}
            for elem in X:
                if self.parameters["nbtype"] == "bernoulli":
                    new_types[elem] = "bool"
                elif self.parameters["nbtype"] == "categorical":
                    new_types[elem] = "varchar"
                elif self.parameters["nbtype"] == "multinomial":
                    new_types[elem] = "int"
                elif self.parameters["nbtype"] == "gaussian":
                    new_types[elem] = "float"
            if not (isinstance(input_relation, vDataFrame)):
                input_relation = vdf_from_relation(input_relation)
            input_relation.astype(new_types)
        does_model_exist(name=self.name, raise_error=True)
        id_column, id_column_name = "", gen_tmp_name(name="id_column")
        if self.type in (
            "RandomForestClassifier",
            "RandomForestRegressor",
            "XGBoostClassifier",
            "XGBoostRegressor",
        ) and isinstance(verticapy.options["random_state"], int):
            id_column = ", ROW_NUMBER() OVER (ORDER BY {0}) AS {1}".format(
                ", ".join(X), id_column_name
            )
        tmp_view = False
        if isinstance(input_relation, vDataFrame) or (id_column):
            tmp_view = True
            if isinstance(input_relation, vDataFrame):
                self.input_relation = input_relation.__genSQL__()
            else:
                self.input_relation = input_relation
            relation = gen_tmp_name(schema=schema_relation(self.name)[0], name="view")
            drop_if_exists(relation, method="view")
            executeSQL(
                "CREATE VIEW {0} AS SELECT *{1} FROM {2}".format(
                    relation, id_column, self.input_relation
                ),
                title="Creating a temporary view to fit the model.",
            )
        else:
            self.input_relation = input_relation
            relation = input_relation
        if isinstance(test_relation, vDataFrame):
            self.test_relation = test_relation.__genSQL__()
        elif test_relation:
            self.test_relation = test_relation
        else:
            self.test_relation = self.input_relation
        parameters = vertica_param_dict(self)
        if (
            "regularization" in parameters
            and parameters["regularization"].lower() == "'enet'"
        ):
            alpha = parameters["alpha"]
            del parameters["alpha"]
        else:
            alpha = None
        if "mtry" in parameters:
            if parameters["mtry"] == "'auto'":
                parameters["mtry"] = int(len(self.X) / 3 + 1)
            elif parameters["mtry"] == "'max'":
                parameters["mtry"] = len(self.X)
        fun = self.get_model_fun()[0]
        query = "SELECT {}('{}', '{}', '{}', '{}' USING PARAMETERS "
        query = query.format(fun, self.name, relation, self.y, ", ".join(self.X))
        query += ", ".join(
            ["{} = {}".format(elem, parameters[elem]) for elem in parameters]
        )
        if alpha != None:
            query += ", alpha = {}".format(alpha)
        if self.type in (
            "RandomForestClassifier",
            "RandomForestRegressor",
            "XGBoostClassifier",
            "XGBoostRegressor",
        ) and isinstance(verticapy.options["random_state"], int):
            query += ", seed={}, id_column='{}'".format(
                verticapy.options["random_state"], id_column_name
            )
        query += ")"
        try:
            executeSQL(query, title="Fitting the model.")
            if tmp_view:
                drop(relation, method="view")
        except:
            if tmp_view:
                drop(relation, method="view")
            raise
        if self.type in (
            "LinearSVC",
            "LinearSVR",
            "LogisticRegression",
            "LinearRegression",
            "SARIMAX",
        ):
            self.coef_ = self.get_attr("details")
        elif self.type in ("RandomForestClassifier", "NaiveBayes", "XGBoostClassifier"):
            if not (isinstance(input_relation, vDataFrame)):
                classes = executeSQL(
                    "SELECT DISTINCT {} FROM {} WHERE {} IS NOT NULL ORDER BY 1".format(
                        self.y, input_relation, self.y
                    ),
                    method="fetchall",
                    print_time_sql=False,
                )
                self.classes_ = [item[0] for item in classes]
            else:
                self.classes_ = input_relation[self.y].distinct()
        if self.type in ("XGBoostClassifier", "XGBoostRegressor"):
            self.prior_ = xgb_prior(self)
        return self


# ---#
class Tree:

    # ---#
    def to_graphviz(
        self,
        tree_id: int = 0,
        classes_color: list = [],
        round_pred: int = 2,
        percent: bool = False,
        vertical: bool = True,
        node_style: dict = {},
        arrow_style: dict = {},
        leaf_style: dict = {},
    ):
        """
        ---------------------------------------------------------------------------
        Returns the code for a Graphviz tree.

        Parameters
        ----------
        tree_id: int, optional
            Unique tree identifier, an integer in the range [0, n_estimators - 1].
        classes_color: list, optional
            Colors that represent the different classes.
        round_pred: int, optional
            The number of decimals to round the prediction to. 0 rounds to an integer.
        percent: bool, optional
            If set to True, the probabilities are returned as percents.
        vertical: bool, optional
            If set to True, the function generates a vertical tree.
        node_style: dict, optional
            Dictionary of options to customize each node of the tree. For a list of options, see
            the Graphviz API: https://graphviz.org/doc/info/attrs.html
        arrow_style: dict, optional
            Dictionary of options to customize each arrow of the tree. For a list of options, see
            the Graphviz API: https://graphviz.org/doc/info/attrs.html
        leaf_style: dict, optional
            Dictionary of options to customize each leaf of the tree. For a list of options, see
            the Graphviz API: https://graphviz.org/doc/info/attrs.html

        Returns
        -------
        str
            Graphviz code.
        """
        return self.to_memmodel(return_tree=tree_id).to_graphviz(
            feature_names=self.X,
            classes_color=classes_color,
            round_pred=round_pred,
            percent=percent,
            vertical=vertical,
            node_style=node_style,
            arrow_style=arrow_style,
            leaf_style=leaf_style,
        )

    # ---#
    def get_tree(self, tree_id: int = 0):
        """
	---------------------------------------------------------------------------
	Returns a table with all the input tree information.

	Parameters
	----------
	tree_id: int, optional
        Unique tree identifier, an integer in the range [0, n_estimators - 1].

	Returns
	-------
	tablesample
		An object containing the result. For more information, see
		utilities.tablesample.
		"""
        check_types([("tree_id", tree_id, [int, float])])
        version(condition=[9, 1, 1])
        name = self.tree_name if self.type == "KernelDensity" else self.name
        query = """SELECT * FROM (SELECT READ_TREE ( USING PARAMETERS 
                                        model_name = '{0}', 
                                        tree_id = {1}, 
                                        format = 'tabular')) x ORDER BY node_id;""".format(
            name, tree_id
        )
        result = to_tablesample(query=query, title="Reading Tree.")
        return result

    # ---#
    def plot_tree(
        self,
        pic_path: str = "",
        tree_id: int = 0,
        classes_color: list = [],
        round_pred: int = 2,
        percent: bool = False,
        vertical: bool = True,
        node_style: dict = {},
        arrow_style: dict = {},
        leaf_style: dict = {},
    ):
        """
        ---------------------------------------------------------------------------
        Draws the input tree. Requires the graphviz module.

        Parameters
        ----------
        pic_path: str, optional
            Absolute path to which the function saves the image of the tree.
        tree_id: int, optional
            Unique tree identifier, an integer in the range [0, n_estimators - 1].
        classes_color: list, optional
            Colors that represent the different classes.
        round_pred: int, optional
            The number of decimals to round the prediction to. 0 rounds to an integer.
        percent: bool, optional
            If set to True, the probabilities are returned as percents.
        vertical: bool, optional
            If set to True, the function generates a vertical tree.
        node_style: dict, optional
            Dictionary of options to customize each node of the tree. For a list of options, see
            the Graphviz API: https://graphviz.org/doc/info/attrs.html
        arrow_style: dict, optional
            Dictionary of options to customize each arrow of the tree. For a list of options, see
            the Graphviz API: https://graphviz.org/doc/info/attrs.html
        leaf_style: dict, optional
            Dictionary of options to customize each leaf of the tree. For a list of options, see
            the Graphviz API: https://graphviz.org/doc/info/attrs.html

        Returns
        -------
        graphviz.Source
            graphviz object.
        """
        return self.to_memmodel(return_tree=tree_id).plot_tree(
            feature_names=self.X,
            classes_color=classes_color,
            round_pred=round_pred,
            percent=percent,
            vertical=vertical,
            node_style=node_style,
            arrow_style=arrow_style,
            leaf_style=leaf_style,
            pic_path=pic_path,
        )


# ---#
class Classifier(Supervised):
    pass


# ---#
class BinaryClassifier(Classifier):

    classes_ = [0, 1]

    # ---#
    def classification_report(self, cutoff: float = 0.5):
        """
	---------------------------------------------------------------------------
	Computes a classification report using multiple metrics to evaluate the model
	(AUC, accuracy, PRC AUC, F1...). 

	Parameters
	----------
	cutoff: float, optional
		Probability cutoff.

	Returns
	-------
	tablesample
		An object containing the result. For more information, see
		utilities.tablesample.
		"""
        check_types([("cutoff", cutoff, [int, float])])
        if cutoff > 1 or cutoff < 0:
            cutoff = self.score(method="best_cutoff")
        return classification_report(
            self.y,
            [self.deploySQL(), self.deploySQL(cutoff)],
            self.test_relation,
            cutoff=cutoff,
        )

    # ---#
    def confusion_matrix(self, cutoff: float = 0.5):
        """
	---------------------------------------------------------------------------
	Computes the model confusion matrix.

	Parameters
	----------
	cutoff: float, optional
		Probability cutoff.

	Returns
	-------
	tablesample
		An object containing the result. For more information, see
		utilities.tablesample.
		"""
        check_types([("cutoff", cutoff, [int, float])])
        return confusion_matrix(self.y, self.deploySQL(cutoff), self.test_relation,)

    # ---#
    def deploySQL(self, cutoff: float = -1, X: list = []):
        """
	---------------------------------------------------------------------------
	Returns the SQL code needed to deploy the model. 

	Parameters
	----------
	cutoff: float, optional
		Probability cutoff. If this number is not between 0 and 1, the method 
		will return the probability to be of class 1.
	X: list, optional
		List of the columns used to deploy the model. If empty, the model
		predictors will be used.

	Returns
	-------
	str
		the SQL code needed to deploy the model.
		"""
        if isinstance(X, str):
            X = [X]
        check_types([("cutoff", cutoff, [int, float]), ("X", X, [list])])
        X = [str_column(elem) for elem in X]
        fun = self.get_model_fun()[1]
        sql = "{}({} USING PARAMETERS model_name = '{}', type = 'probability', match_by_pos = 'true')"
        if cutoff <= 1 and cutoff >= 0:
            sql = "(CASE WHEN {} > {} THEN 1 ELSE 0 END)".format(sql, cutoff)
        return sql.format(fun, ", ".join(self.X if not (X) else X), self.name)

    # ---#
    def lift_chart(self, ax=None, nbins: int = 1000, **style_kwds):
        """
	---------------------------------------------------------------------------
	Draws the model Lift Chart.

    Parameters
    ----------
    ax: Matplotlib axes object, optional
        The axes to plot on.
    nbins: int, optional
        The number of bins.
    **style_kwds
        Any optional parameter to pass to the Matplotlib functions.

	Returns
	-------
	tablesample
		An object containing the result. For more information, see
		utilities.tablesample.
		"""
        return lift_chart(
            self.y,
            self.deploySQL(),
            self.test_relation,
            ax=ax,
            nbins=nbins,
            **style_kwds,
        )

    # ---#
    def prc_curve(self, ax=None, nbins: int = 30, **style_kwds):
        """
	---------------------------------------------------------------------------
	Draws the model PRC curve.

    Parameters
    ----------
    ax: Matplotlib axes object, optional
        The axes to plot on.
    nbins: int, optional
        The number of bins.
    **style_kwds
        Any optional parameter to pass to the Matplotlib functions.

	Returns
	-------
	tablesample
		An object containing the result. For more information, see
		utilities.tablesample.
		"""
        return prc_curve(
            self.y,
            self.deploySQL(),
            self.test_relation,
            ax=ax,
            nbins=nbins,
            **style_kwds,
        )

    # ---#
    def predict(
        self,
        vdf: Union[str, vDataFrame],
        X: list = [],
        name: str = "",
        cutoff: float = -1,
        inplace: bool = True,
    ):
        """
	---------------------------------------------------------------------------
	Predicts using the input relation.

	Parameters
	----------
	vdf: str/vDataFrame
		Object to use to run the prediction. You can also specify a customized 
        relation, but you must enclose it with an alias. For example "(SELECT 1) x" 
        is correct whereas "(SELECT 1)" and "SELECT 1" are incorrect.
	X: list, optional
		List of the columns used to deploy the models. If empty, the model
		predictors will be used.
	name: str, optional
		Name of the added vcolumn. If empty, a name will be generated.
	cutoff: float, optional
		Probability cutoff.
	inplace: bool, optional
		If set to True, the prediction will be added to the vDataFrame.

	Returns
	-------
	vDataFrame
		the input object.
		"""
        if isinstance(X, str):
            X = [X]
        check_types(
            [
                ("name", name, [str]),
                ("cutoff", cutoff, [int, float]),
                ("X", X, [list]),
                ("vdf", vdf, [str, vDataFrame]),
            ],
        )
        if isinstance(vdf, str):
            vdf = vdf_from_relation(relation=vdf)
        X = [str_column(elem) for elem in X]
        name = (
            "{}_".format(self.type) + "".join(ch for ch in self.name if ch.isalnum())
            if not (name)
            else name
        )
        if inplace:
            return vdf.eval(name, self.deploySQL(cutoff=cutoff, X=X))
        else:
            return vdf.copy().eval(name, self.deploySQL(cutoff=cutoff, X=X))

    # ---#
    def cutoff_curve(self, ax=None, nbins: int = 30, **style_kwds):
        """
    ---------------------------------------------------------------------------
    Draws the model Cutoff curve.

    Parameters
    ----------
    ax: Matplotlib axes object, optional
        The axes to plot on.
    nbins: int, optional
        The number of bins.
    **style_kwds
        Any optional parameter to pass to the Matplotlib functions.

    Returns
    -------
    tablesample
        An object containing the result. For more information, see
        utilities.tablesample.
        """
        return roc_curve(
            self.y,
            self.deploySQL(),
            self.test_relation,
            ax=ax,
            cutoff_curve=True,
            nbins=nbins,
            **style_kwds,
        )

    # ---#
    def roc_curve(self, ax=None, nbins: int = 30, **style_kwds):
        """
	---------------------------------------------------------------------------
	Draws the model ROC curve.

    Parameters
    ----------
    ax: Matplotlib axes object, optional
        The axes to plot on.
    nbins: int, optional
        The number of bins.
    **style_kwds
        Any optional parameter to pass to the Matplotlib functions.

	Returns
	-------
	tablesample
		An object containing the result. For more information, see
		utilities.tablesample.
		"""
        return roc_curve(
            self.y,
            self.deploySQL(),
            self.test_relation,
            ax=ax,
            nbins=nbins,
            **style_kwds,
        )

    # ---#
    def score(self, method: str = "accuracy", cutoff: float = 0.5, nbins: int = 10000):
        """
	---------------------------------------------------------------------------
	Computes the model score.

	Parameters
	----------
	method: str, optional
		The method to use to compute the score.
			accuracy	: Accuracy
            aic         : Akaike’s Information Criterion
			auc		    : Area Under the Curve (ROC)
			best_cutoff : Cutoff which optimised the ROC Curve prediction.
            bic         : Bayesian Information Criterion
			bm		    : Informedness = tpr + tnr - 1
			csi		    : Critical Success Index = tp / (tp + fn + fp)
			f1		    : F1 Score 
			logloss	    : Log Loss
			mcc		    : Matthews Correlation Coefficient 
			mk		    : Markedness = ppv + npv - 1
			npv		    : Negative Predictive Value = tn / (tn + fn)
			prc_auc	    : Area Under the Curve (PRC)
			precision   : Precision = tp / (tp + fp)
			recall	    : Recall = tp / (tp + fn)
			specificity : Specificity = tn / (tn + fp)
	cutoff: float, optional
		Cutoff for which the tested category will be accepted as a prediction.
    nbins: int, optional
        [Only when method is set to auc|prc_auc|best_cutoff] 
        An integer value that determines the number of decision boundaries. 
        Decision boundaries are set at equally spaced intervals between 0 and 1, 
        inclusive. Greater values for nbins give more precise estimations of the AUC, 
        but can potentially decrease performance. The maximum value is 999,999. 
        If negative, the maximum value is used.

	Returns
	-------
	float
		score
		"""
        check_types(
            [
                ("cutoff", cutoff, [int, float]),
                ("method", method, [str]),
                ("nbins", nbins, [int]),
            ]
        )
        if method in ("accuracy", "acc"):
            return accuracy_score(
                self.y, self.deploySQL(cutoff), self.test_relation, pos_label=1
            )
        elif method == "aic":
            return aic_bic(self.y, self.deploySQL(), self.test_relation, len(self.X))[0]
        elif method == "bic":
            return aic_bic(self.y, self.deploySQL(), self.test_relation, len(self.X))[1]
        elif method == "prc_auc":
            return prc_curve(
                self.y, self.deploySQL(), self.test_relation, auc_prc=True, nbins=nbins
            )
        elif method == "auc":
            return roc_curve(
                self.y, self.deploySQL(), self.test_relation, auc_roc=True, nbins=nbins
            )
        elif method in ("best_cutoff", "best_threshold"):
            return roc_curve(
                self.y,
                self.deploySQL(),
                self.test_relation,
                best_threshold=True,
                nbins=nbins,
            )
        elif method in ("recall", "tpr"):
            return recall_score(self.y, self.deploySQL(cutoff), self.test_relation)
        elif method in ("precision", "ppv"):
            return precision_score(self.y, self.deploySQL(cutoff), self.test_relation)
        elif method in ("specificity", "tnr"):
            return specificity_score(self.y, self.deploySQL(cutoff), self.test_relation)
        elif method in ("negative_predictive_value", "npv"):
            return precision_score(self.y, self.deploySQL(cutoff), self.test_relation)
        elif method in ("log_loss", "logloss"):
            return log_loss(self.y, self.deploySQL(), self.test_relation)
        elif method == "f1":
            return f1_score(self.y, self.deploySQL(cutoff), self.test_relation)
        elif method == "mcc":
            return matthews_corrcoef(self.y, self.deploySQL(cutoff), self.test_relation)
        elif method in ("bm", "informedness"):
            return informedness(self.y, self.deploySQL(cutoff), self.test_relation)
        elif method in ("mk", "markedness"):
            return markedness(self.y, self.deploySQL(cutoff), self.test_relation)
        elif method in ("csi", "critical_success_index"):
            return critical_success_index(
                self.y, self.deploySQL(cutoff), self.test_relation
            )
        else:
            raise ParameterError(
                "The parameter 'method' must be in accuracy|auc|prc_auc|best_cutoff|recall"
                "|precision|log_loss|negative_predictive_value|specificity|mcc|informedness"
                "|markedness|critical_success_index|aic|bic"
            )


# ---#
class MulticlassClassifier(Classifier):

    # ---#
    def classification_report(self, cutoff: Union[float, list] = [], labels: list = []):
        """
	---------------------------------------------------------------------------
	Computes a classification report using multiple metrics to evaluate the model
	(AUC, accuracy, PRC AUC, F1...). For multiclass classification, it will consider 
    each category as positive and switch to the next one during the computation.

	Parameters
	----------
	cutoff: float/list, optional
		Cutoff for which the tested category will be accepted as a prediction.
		For multiclass classification, each tested category becomes 
		the positives and the others are merged into the negatives. The list will 
		represent the classes threshold. If it is empty, the best cutoff will be used.
	labels: list, optional
		List of the different labels to be used during the computation.

	Returns
	-------
	tablesample
		An object containing the result. For more information, see
		utilities.tablesample.
		"""
        if isinstance(labels, str):
            labels = [labels]
        check_types(
            [("cutoff", cutoff, [int, float, list]), ("labels", labels, [list])]
        )
        if not (labels):
            labels = self.classes_
        return classification_report(cutoff=cutoff, estimator=self, labels=labels)

    # ---#
    def confusion_matrix(
        self, pos_label: Union[int, float, str] = None, cutoff: float = -1
    ):
        """
	---------------------------------------------------------------------------
	Computes the model confusion matrix.

	Parameters
	----------
	pos_label: int/float/str, optional
		Label to consider as positive. All the other classes will be merged and
		considered as negative for multiclass classification.
	cutoff: float, optional
		Cutoff for which the tested category will be accepted as a prediction.If the 
		cutoff is not between 0 and 1, the entire confusion matrix will be drawn.

	Returns
	-------
	tablesample
		An object containing the result. For more information, see
		utilities.tablesample.
		"""
        check_types([("cutoff", cutoff, [int, float])])
        pos_label = (
            self.classes_[1]
            if (pos_label == None and len(self.classes_) == 2)
            else pos_label
        )
        if pos_label:
            return confusion_matrix(
                self.y,
                self.deploySQL(pos_label, cutoff),
                self.test_relation,
                pos_label=pos_label,
            )
        else:
            return multilabel_confusion_matrix(
                self.y, self.deploySQL(), self.test_relation, self.classes_
            )

    # ---#
    def cutoff_curve(
        self,
        pos_label: Union[int, float, str] = None,
        ax=None,
        nbins: int = 30,
        **style_kwds,
    ):
        """
    ---------------------------------------------------------------------------
    Draws the model Cutoff curve.

    Parameters
    ----------
    pos_label: int/float/str, optional
        To draw the ROC curve, one of the response column classes must be the 
        positive one. The parameter 'pos_label' represents this class.
    ax: Matplotlib axes object, optional
        The axes to plot on.
    nbins: int, optional
        An integer value that determines the number of decision boundaries. Decision 
        boundaries are set at equally-spaced intervals between 0 and 1, inclusive.
    **style_kwds
        Any optional parameter to pass to the Matplotlib functions.

    Returns
    -------
    tablesample
        An object containing the result. For more information, see
        utilities.tablesample.
        """
        pos_label = (
            self.classes_[1]
            if (pos_label == None and len(self.classes_) == 2)
            else pos_label
        )
        if pos_label not in self.classes_:
            raise ParameterError(
                "'pos_label' must be one of the response column classes"
            )
        if self.type == "NearestCentroid":
            deploySQL_str = self.deploySQL(allSQL=True)[
                get_index(pos_label, self.classes_, False)
            ]
        else:
            deploySQL_str = self.deploySQL(allSQL=True)[0].format(pos_label)
        return roc_curve(
            self.y,
            deploySQL_str,
            self.test_relation,
            pos_label,
            ax=ax,
            cutoff_curve=True,
            nbins=nbins,
            **style_kwds,
        )

    # ---#
    def deploySQL(
        self,
        pos_label: Union[int, float, str] = None,
        cutoff: float = -1,
        allSQL: bool = False,
        X: list = [],
    ):
        """
	---------------------------------------------------------------------------
	Returns the SQL code needed to deploy the model. 

	Parameters
	----------
	pos_label: int/float/str, optional
		Label to consider as positive. All the other classes will be merged and
		considered as negative for multiclass classification.
	cutoff: float, optional
		Cutoff for which the tested category will be accepted as a prediction.If 
		the cutoff is not between 0 and 1, a probability will be returned.
	allSQL: bool, optional
		If set to True, the output will be a list of the different SQL codes 
		needed to deploy the different categories score.
	X: list, optional
		List of the columns used to deploy the model. If empty, the model
		predictors will be used.

	Returns
	-------
	str / list
		the SQL code needed to deploy the self.
		"""
        if isinstance(X, str):
            X = [X]
        check_types(
            [
                ("cutoff", cutoff, [int, float]),
                ("allSQL", allSQL, [bool]),
                ("X", X, [list]),
            ]
        )
        X = [str_column(elem) for elem in X]
        fun = self.get_model_fun()[1]
        if allSQL:
            if self.type == "NearestCentroid":
                sql = self.to_memmodel().predict_proba_sql(self.X if not (X) else X)
            else:
                sql = "{}({} USING PARAMETERS model_name = '{}', class = '{}', type = 'probability', match_by_pos = 'true')".format(
                    fun, ", ".join(self.X if not (X) else X), self.name, "{}"
                )
                sql = [
                    sql,
                    "{}({} USING PARAMETERS model_name = '{}', match_by_pos = 'true')".format(
                        fun, ", ".join(self.X if not (X) else X), self.name
                    ),
                ]
        else:
            if pos_label in self.classes_:
                if self.type == "NearestCentroid":
                    sql = self.to_memmodel().predict_proba_sql(
                        self.X if not (X) else X
                    )[get_index(pos_label, self.classes_, False)]
                else:
                    sql = "{}({} USING PARAMETERS model_name = '{}', class = '{}', type = 'probability', match_by_pos = 'true')".format(
                        fun, ", ".join(self.X if not (X) else X), self.name, pos_label
                    )
            if pos_label in self.classes_ and cutoff <= 1 and cutoff >= 0:
                if len(self.classes_) > 2:
                    sql = "(CASE WHEN {} >= {} THEN '{}' WHEN {} IS NULL THEN NULL ELSE 'Non-{}' END)".format(
                        sql, cutoff, pos_label, sql, pos_label
                    )
                else:
                    non_pos_label = (
                        self.classes_[0]
                        if (self.classes_[0] != pos_label)
                        else self.classes_[1]
                    )
                    sql = "(CASE WHEN {} >= {} THEN '{}' WHEN {} IS NULL THEN NULL ELSE '{}' END)".format(
                        sql, cutoff, pos_label, sql, non_pos_label
                    )
            elif pos_label not in self.classes_:
                if self.type == "NearestCentroid":
                    sql = self.to_memmodel().predict_sql(self.X if not (X) else X)
                else:
                    sql = "{}({} USING PARAMETERS model_name = '{}', match_by_pos = 'true')".format(
                        fun, ", ".join(self.X if not (X) else X), self.name
                    )
        return sql

    # ---#
    def lift_chart(
        self,
        pos_label: Union[int, float, str] = None,
        ax=None,
        nbins: int = 1000,
        **style_kwds,
    ):
        """
	---------------------------------------------------------------------------
	Draws the model Lift Chart.

	Parameters
	----------
	pos_label: int/float/str, optional
		To draw a lift chart, one of the response column classes must be the
		positive one. The parameter 'pos_label' represents this class.
    ax: Matplotlib axes object, optional
        The axes to plot on.
    nbins: int, optional
        An integer value that determines the number of decision boundaries. Decision 
        boundaries are set at equally-spaced intervals between 0 and 1, inclusive.
    **style_kwds
        Any optional parameter to pass to the Matplotlib functions.

	Returns
	-------
	tablesample
		An object containing the result. For more information, see
		utilities.tablesample.
		"""
        pos_label = (
            self.classes_[1]
            if (pos_label == None and len(self.classes_) == 2)
            else pos_label
        )
        if pos_label not in self.classes_:
            raise ParameterError(
                "'pos_label' must be one of the response column classes"
            )
        if self.type == "NearestCentroid":
            deploySQL_str = self.deploySQL(allSQL=True)[
                get_index(pos_label, self.classes_, False)
            ]
        else:
            deploySQL_str = self.deploySQL(allSQL=True)[0].format(pos_label)
        return lift_chart(
            self.y,
            deploySQL_str,
            self.test_relation,
            pos_label,
            ax=ax,
            nbins=nbins,
            **style_kwds,
        )

    # ---#
    def prc_curve(
        self,
        pos_label: Union[int, float, str] = None,
        ax=None,
        nbins: int = 30,
        **style_kwds,
    ):
        """
	---------------------------------------------------------------------------
	Draws the model PRC curve.

	Parameters
	----------
	pos_label: int/float/str, optional
		To draw the PRC curve, one of the response column classes must be the 
		positive one. The parameter 'pos_label' represents this class.
    ax: Matplotlib axes object, optional
        The axes to plot on.
    nbins: int, optional
        An integer value that determines the number of decision boundaries. Decision 
        boundaries are set at equally-spaced intervals between 0 and 1, inclusive.
    **style_kwds
        Any optional parameter to pass to the Matplotlib functions.

	Returns
	-------
	tablesample
		An object containing the result. For more information, see
		utilities.tablesample.
		"""
        pos_label = (
            self.classes_[1]
            if (pos_label == None and len(self.classes_) == 2)
            else pos_label
        )
        if pos_label not in self.classes_:
            raise ParameterError(
                "'pos_label' must be one of the response column classes"
            )
        if self.type == "NearestCentroid":
            deploySQL_str = self.deploySQL(allSQL=True)[
                get_index(pos_label, self.classes_, False)
            ]
        else:
            deploySQL_str = self.deploySQL(allSQL=True)[0].format(pos_label)
        return prc_curve(
            self.y,
            deploySQL_str,
            self.test_relation,
            pos_label,
            ax=ax,
            nbins=nbins,
            **style_kwds,
        )

    # ---#
    def predict(
        self,
        vdf: Union[str, vDataFrame],
        X: list = [],
        name: str = "",
        cutoff: float = -1,
        pos_label: Union[int, str, float] = None,
        inplace: bool = True,
    ):
        """
	---------------------------------------------------------------------------
	Predicts using the input relation.

	Parameters
	----------
	vdf: str/vDataFrame
		Object to use to run the prediction. You can also specify a customized 
        relation, but you must enclose it with an alias. For example "(SELECT 1) x" 
        is correct whereas "(SELECT 1)" and "SELECT 1" are incorrect.
	X: list, optional
		List of the columns used to deploy the models. If empty, the model
		predictors will be used.
	name: str, optional
		Name of the added vcolumn. If empty, a name will be generated.
	cutoff: float, optional
		Cutoff for which the tested category will be accepted as a prediction.
		If the parameter is not between 0 and 1, the class probability will
		be returned.
	pos_label: int/float/str, optional
		Class label.
	inplace: bool, optional
		If set to True, the prediction will be added to the vDataFrame.

	Returns
	-------
	vDataFrame
		the input object.
		"""
        if isinstance(X, str):
            X = [X]
        check_types(
            [
                ("name", name, [str]),
                ("cutoff", cutoff, [int, float]),
                ("X", X, [list]),
                ("vdf", vdf, [str, vDataFrame]),
            ],
        )
        if isinstance(vdf, str):
            vdf = vdf_from_relation(relation=vdf)
        X = [str_column(elem) for elem in X]
        name = (
            "{}_".format(self.type) + "".join(ch for ch in self.name if ch.isalnum())
            if not (name)
            else name
        )
        if len(self.classes_) == 2 and pos_label == None:
            pos_label = self.classes_[1]
        if inplace:
            return vdf.eval(
                name, self.deploySQL(pos_label=pos_label, cutoff=cutoff, X=X)
            )
        else:
            return vdf.copy().eval(
                name, self.deploySQL(pos_label=pos_label, cutoff=cutoff, X=X)
            )

    # ---#
    def roc_curve(
        self,
        pos_label: Union[int, float, str] = None,
        ax=None,
        nbins: int = 30,
        **style_kwds,
    ):
        """
	---------------------------------------------------------------------------
	Draws the model ROC curve.

	Parameters
	----------
	pos_label: int/float/str, optional
		To draw the ROC curve, one of the response column classes must be the
		positive one. The parameter 'pos_label' represents this class.
    ax: Matplotlib axes object, optional
        The axes to plot on.
    nbins: int, optional
        An integer value that determines the number of decision boundaries. Decision 
        boundaries are set at equally-spaced intervals between 0 and 1, inclusive.
    **style_kwds
        Any optional parameter to pass to the Matplotlib functions.

	Returns
	-------
	tablesample
		An object containing the result. For more information, see
		utilities.tablesample.
		"""
        pos_label = (
            self.classes_[1]
            if (pos_label == None and len(self.classes_) == 2)
            else pos_label
        )
        if pos_label not in self.classes_:
            raise ParameterError(
                "'pos_label' must be one of the response column classes"
            )
        if self.type == "NearestCentroid":
            deploySQL_str = self.deploySQL(allSQL=True)[
                get_index(pos_label, self.classes_, False)
            ]
        else:
            deploySQL_str = self.deploySQL(allSQL=True)[0].format(pos_label)
        return roc_curve(
            self.y,
            deploySQL_str,
            self.test_relation,
            pos_label,
            ax=ax,
            nbins=nbins,
            **style_kwds,
        )

    # ---#
    def score(
        self,
        method: str = "accuracy",
        pos_label: Union[int, float, str] = None,
        cutoff: float = -1,
        nbins: int = 10000,
    ):
        """
	---------------------------------------------------------------------------
	Computes the model score.

	Parameters
	----------
	pos_label: int/float/str, optional
		Label to consider as positive. All the other classes will be merged and
		considered as negative for multiclass classification.
	cutoff: float, optional
		Cutoff for which the tested category will be accepted as a prediction.
		If the parameter is not between 0 and 1, an automatic cutoff is 
		computed.
	method: str, optional
		The method to use to compute the score.
			accuracy	: Accuracy
			auc		    : Area Under the Curve (ROC)
			best_cutoff : Cutoff which optimised the ROC Curve prediction.
			bm		    : Informedness = tpr + tnr - 1
			csi		    : Critical Success Index = tp / (tp + fn + fp)
			f1		    : F1 Score 
			logloss	    : Log Loss
			mcc		    : Matthews Correlation Coefficient 
			mk		    : Markedness = ppv + npv - 1
			npv		    : Negative Predictive Value = tn / (tn + fn)
			prc_auc	    : Area Under the Curve (PRC)
			precision   : Precision = tp / (tp + fp)
			recall	    : Recall = tp / (tp + fn)
			specificity : Specificity = tn / (tn + fp)
    nbins: int, optional
        [Only used when the method is set to 'auc,' 'prc_auc,' or 'best_cutoff']
        An integer value that determines the number of decision boundaries. Decision 
        boundaries are set at equally-spaced intervals between 0 and 1, inclusive.
        The greater number of decision boundaries, the greater precision, but  
        the greater decrease in performance. Maximum value: 999,999. If negative, the
        maximum value is used.

	Returns
	-------
	float
		score
		"""
        check_types(
            [
                ("cutoff", cutoff, [int, float]),
                ("method", method, [str]),
                ("nbins", nbins, [int]),
            ]
        )
        pos_label = (
            self.classes_[1]
            if (pos_label == None and len(self.classes_) == 2)
            else pos_label
        )
        if (pos_label not in self.classes_) and (method != "accuracy"):
            raise ParameterError(
                "'pos_label' must be one of the response column classes"
            )
        elif (cutoff >= 1 or cutoff <= 0) and (method != "accuracy"):
            cutoff = self.score("best_cutoff", pos_label, 0.5)
        if self.type == "NearestCentroid":
            deploySQL_str = self.deploySQL(allSQL=True)[
                get_index(pos_label, self.classes_, False)
            ]
        else:
            deploySQL_str = self.deploySQL(allSQL=True)[0].format(pos_label)
        if method in ("accuracy", "acc"):
            return accuracy_score(
                self.y, self.deploySQL(pos_label, cutoff), self.test_relation, pos_label
            )
        elif method == "auc":
            return auc(
                "DECODE({}, '{}', 1, 0)".format(self.y, pos_label),
                deploySQL_str,
                self.test_relation,
                nbins=nbins,
            )
        elif method == "aic":
            return aic_bic(
                "DECODE({}, '{}', 1, 0)".format(self.y, pos_label),
                deploySQL_str,
                self.test_relation,
                len(self.X),
            )[0]
        elif method == "bic":
            return aic_bic(
                "DECODE({}, '{}', 1, 0)".format(self.y, pos_label),
                deploySQL_str,
                self.test_relation,
                len(self.X),
            )[1]
        elif method == "prc_auc":
            return prc_auc(
                "DECODE({}, '{}', 1, 0)".format(self.y, pos_label),
                deploySQL_str,
                self.test_relation,
                nbins=nbins,
            )
        elif method in ("best_cutoff", "best_threshold"):
            return roc_curve(
                "DECODE({}, '{}', 1, 0)".format(self.y, pos_label),
                deploySQL_str,
                self.test_relation,
                best_threshold=True,
                nbins=nbins,
            )
        elif method in ("recall", "tpr"):
            return recall_score(
                self.y, self.deploySQL(pos_label, cutoff), self.test_relation
            )
        elif method in ("precision", "ppv"):
            return precision_score(
                self.y, self.deploySQL(pos_label, cutoff), self.test_relation
            )
        elif method in ("specificity", "tnr"):
            return specificity_score(
                self.y, self.deploySQL(pos_label, cutoff), self.test_relation
            )
        elif method in ("negative_predictive_value", "npv"):
            return precision_score(
                self.y, self.deploySQL(pos_label, cutoff), self.test_relation
            )
        elif method in ("log_loss", "logloss"):
            return log_loss(
                "DECODE({}, '{}', 1, 0)".format(self.y, pos_label),
                deploySQL_str,
                self.test_relation,
            )
        elif method == "f1":
            return f1_score(
                self.y, self.deploySQL(pos_label, cutoff), self.test_relation
            )
        elif method == "mcc":
            return matthews_corrcoef(
                self.y, self.deploySQL(pos_label, cutoff), self.test_relation
            )
        elif method in ("bm", "informedness"):
            return informedness(
                self.y, self.deploySQL(pos_label, cutoff), self.test_relation
            )
        elif method in ("mk", "markedness"):
            return markedness(
                self.y, self.deploySQL(pos_label, cutoff), self.test_relation
            )
        elif method in ("csi", "critical_success_index"):
            return critical_success_index(
                self.y, self.deploySQL(pos_label, cutoff), self.test_relation
            )
        else:
            raise ParameterError(
                "The parameter 'method' must be in accuracy|auc|prc_auc|best_cutoff|recall"
                "|precision|log_loss|negative_predictive_value|specificity|mcc|informedness"
                "|markedness|critical_success_index|aic|bic"
            )


# ---#
class Regressor(Supervised):

    # ---#
    def predict(
        self,
        vdf: Union[str, vDataFrame],
        X: list = [],
        name: str = "",
        inplace: bool = True,
    ):
        """
	---------------------------------------------------------------------------
	Predicts using the input relation.

	Parameters
	----------
	vdf: str/vDataFrame
		Object to use to run the prediction. You can also specify a customized 
        relation, but you must enclose it with an alias. For example "(SELECT 1) x" 
        is correct whereas "(SELECT 1)" and "SELECT 1" are incorrect.
	X: list, optional
		List of the columns used to deploy the models. If empty, the model
		predictors will be used.
	name: str, optional
		Name of the added vcolumn. If empty, a name will be generated.
	inplace: bool, optional
		If set to True, the prediction will be added to the vDataFrame.

	Returns
	-------
	vDataFrame
		the input object.
		"""
        if isinstance(X, str):
            X = [X]
        check_types(
            [("name", name, [str]), ("X", X, [list]), ("vdf", vdf, [str, vDataFrame]),],
        )
        if isinstance(vdf, str):
            vdf = vdf_from_relation(relation=vdf)
        X = [str_column(elem) for elem in X]
        name = (
            "{}_".format(self.type) + "".join(ch for ch in self.name if ch.isalnum())
            if not (name)
            else name
        )
        if inplace:
            return vdf.eval(name, self.deploySQL(X=X))
        else:
            return vdf.copy().eval(name, self.deploySQL(X=X))

    # ---#
    def regression_report(self, method: str = "metrics"):
        """
	---------------------------------------------------------------------------
	Computes a regression report using multiple metrics to evaluate the model
	(r2, mse, max error...). 

    Parameters
    ----------
    method: str, optional
        The method to use to compute the regression report.
            anova   : Computes the model ANOVA table.
            details : Computes the model details.
            metrics : Computes the model different metrics.

	Returns
	-------
	tablesample
		An object containing the result. For more information, see
		utilities.tablesample.
		"""
        check_types([("method", method, ["anova", "metrics", "details"])])
        if method in ("anova", "details") and self.type in (
            "SARIMAX",
            "VAR",
            "KernelDensity",
        ):
            raise ModelError(
                "'{}' method is not available for {} models.".format(method, self.type)
            )
        prediction = self.deploySQL()
        if self.type == "SARIMAX":
            test_relation = self.transform_relation
            test_relation = "(SELECT {} AS prediction, {} FROM {}) VERTICAPY_SUBTABLE".format(
                self.deploySQL(), "VerticaPy_y_copy AS {}".format(self.y), test_relation
            )
            test_relation = (
                test_relation.format(self.test_relation)
                .replace("[VerticaPy_ts]", self.ts)
                .replace("[VerticaPy_y]", self.y)
                .replace(
                    "[VerticaPy_key_columns]",
                    ", " + ", ".join([self.ts] + self.exogenous),
                )
            )
            for idx, elem in enumerate(self.exogenous):
                test_relation = test_relation.replace("[X{}]".format(idx), elem)
            prediction = "prediction"
        elif self.type == "KNeighborsRegressor":
            test_relation = self.deploySQL()
            prediction = "predict_neighbors"
        elif self.type == "VAR":
            relation = self.transform_relation.replace(
                "[VerticaPy_ts]", self.ts
            ).format(self.test_relation)
            for idx, elem in enumerate(self.X):
                relation = relation.replace("[X{}]".format(idx), elem)
            values = {
                "index": [
                    "explained_variance",
                    "max_error",
                    "median_absolute_error",
                    "mean_absolute_error",
                    "mean_squared_error",
                    "root_mean_squared_error",
                    "r2",
                    "r2_adj",
                    "aic",
                    "bic",
                ]
            }
            result = tablesample(values)
            for idx, y in enumerate(self.X):
                result.values[y] = regression_report(
                    y,
                    self.deploySQL()[idx],
                    relation,
                    len(self.X) * self.parameters["p"],
                ).values["value"]
            return result
        elif self.type == "KernelDensity":
            test_relation = self.map
        else:
            test_relation = self.test_relation
        if method == "metrics":
            return regression_report(self.y, prediction, test_relation, len(self.X))
        elif method == "anova":
            return anova_table(self.y, prediction, test_relation, len(self.X))
        elif method == "details":
            vdf = vdf_from_relation(
                "(SELECT {} FROM ".format(self.y)
                + self.input_relation
                + ") VERTICAPY_SUBTABLE"
            )
            n = vdf[self.y].count()
            kurt = vdf[self.y].kurt()
            skew = vdf[self.y].skew()
            jb = vdf[self.y].agg(["jb"])[self.y][0]
            R2 = self.score()
            R2_adj = 1 - ((1 - R2) * (n - 1) / (n - len(self.X) - 1))
            anova_T = anova_table(self.y, prediction, test_relation, len(self.X))
            F = anova_T["F"][0]
            p_F = anova_T["p_value"][0]
            return tablesample(
                {
                    "index": [
                        "Dep. Variable",
                        "Model",
                        "No. Observations",
                        "No. Predictors",
                        "R-squared",
                        "Adj. R-squared",
                        "F-statistic",
                        "Prob (F-statistic)",
                        "Kurtosis",
                        "Skewness",
                        "Jarque-Bera (JB)",
                    ],
                    "value": [
                        self.y,
                        self.type,
                        n,
                        len(self.X),
                        R2,
                        R2_adj,
                        F,
                        p_F,
                        kurt,
                        skew,
                        jb,
                    ],
                }
            )

    # ---#
    def score(self, method: str = "r2"):
        """
	---------------------------------------------------------------------------
	Computes the model score.

	Parameters
	----------
	method: str, optional
		The method to use to compute the score.
            aic    : Akaike’s Information Criterion
            bic    : Bayesian Information Criterion
			max	   : Max Error
			mae	   : Mean Absolute Error
			median : Median Absolute Error
			mse	   : Mean Squared Error
			msle   : Mean Squared Log Error
			r2	   : R squared coefficient
            r2a    : R2 adjusted
            rmse   : Root Mean Squared Error
			var	   : Explained Variance 

	Returns
	-------
	float
		score
		"""
        check_types([("method", method, [str])])
        method = method.lower()
        if method in ("r2a", "r2adj", "r2adjusted"):
            method = "r2"
            adj = True
        else:
            adj = False
        if method == "rmse":
            method = "mse"
            root = True
        else:
            root = False
        if self.type == "SARIMAX":
            test_relation = self.transform_relation
            test_relation = "(SELECT {} AS prediction, {} FROM {}) VERTICAPY_SUBTABLE".format(
                self.deploySQL(), "VerticaPy_y_copy AS {}".format(self.y), test_relation
            )
            test_relation = (
                test_relation.format(self.test_relation)
                .replace("[VerticaPy_ts]", self.ts)
                .replace("[VerticaPy_y]", self.y)
                .replace(
                    "[VerticaPy_key_columns]",
                    ", " + ", ".join([self.ts] + self.exogenous),
                )
            )
            for idx, elem in enumerate(self.exogenous):
                test_relation = test_relation.replace("[X{}]".format(idx), elem)
            prediction = "prediction"
        elif self.type == "VAR":
            relation = self.transform_relation.replace(
                "[VerticaPy_ts]", self.ts
            ).format(self.test_relation)
            for idx, elem in enumerate(self.X):
                relation = relation.replace("[X{}]".format(idx), elem)
            if method == "mse" and root:
                index = "rmse"
            elif method == "r2" and adj:
                index = "r2a"
            else:
                index = method
            result = tablesample({"index": [index]})
        elif self.type == "KNeighborsRegressor":
            test_relation = self.deploySQL()
            prediction = "predict_neighbors"
        elif self.type == "KernelDensity":
            test_relation = self.map
            prediction = self.deploySQL()
        else:
            test_relation = self.test_relation
            prediction = self.deploySQL()
        if method == "aic":
            if self.type == "VAR":
                for idx, y in enumerate(self.X):
                    result.values[y] = [
                        aic_bic(y, self.deploySQL()[idx], relation, len(self.X),)[0]
                    ]
            else:
                return aic_bic(self.y, prediction, test_relation, len(self.X))[0]
        elif method == "bic":
            if self.type == "VAR":
                for idx, y in enumerate(self.X):
                    result.values[y] = [
                        aic_bic(y, self.deploySQL()[idx], relation, len(self.X))[1]
                    ]
            else:
                return aic_bic(self.y, prediction, test_relation, len(self.X))[1]
        elif method in ("r2", "rsquared"):
            if self.type == "VAR":
                for idx, y in enumerate(self.X):
                    result.values[y] = [
                        r2_score(
                            y,
                            self.deploySQL()[idx],
                            relation,
                            len(self.X) * self.parameters["p"],
                            adj,
                        )
                    ]
            else:
                return r2_score(self.y, prediction, test_relation, len(self.X), adj)
        elif method in ("mae", "mean_absolute_error"):
            if self.type == "VAR":
                for idx, y in enumerate(self.X):
                    result.values[y] = [
                        mean_absolute_error(y, self.deploySQL()[idx], relation,)
                    ]
            else:
                return mean_absolute_error(self.y, prediction, test_relation,)
        elif method in ("mse", "mean_squared_error"):
            if self.type == "VAR":
                for idx, y in enumerate(self.X):
                    result.values[y] = [
                        mean_squared_error(y, self.deploySQL()[idx], relation, root)
                    ]
            else:
                return mean_squared_error(self.y, prediction, test_relation, root)
        elif method in ("msle", "mean_squared_log_error"):
            if self.type == "VAR":
                for idx, y in enumerate(self.X):
                    result.values[y] = [
                        mean_squared_log_error(y, self.deploySQL()[idx], relation)
                    ]
            else:
                return mean_squared_log_error(self.y, prediction, test_relation)
        elif method in ("max", "max_error"):
            if self.type == "VAR":
                for idx, y in enumerate(self.X):
                    result.values[y] = [max_error(y, self.deploySQL()[idx], relation)]
            else:
                return max_error(self.y, prediction, test_relation)
        elif method in ("median", "median_absolute_error"):
            if self.type == "VAR":
                for idx, y in enumerate(self.X):
                    result.values[y] = [
                        median_absolute_error(y, self.deploySQL()[idx], relation)
                    ]
            else:
                return median_absolute_error(self.y, prediction, test_relation)
        elif method in ("var", "explained_variance"):
            if self.type == "VAR":
                for idx, y in enumerate(self.X):
                    result.values[y] = [
                        explained_variance(y, self.deploySQL()[idx], relation)
                    ]
            else:
                return explained_variance(self.y, prediction, test_relation)
        else:
            raise ParameterError(
                "The parameter 'method' must be in r2|mae|mse|msle|max|median|var"
            )
        return result.transpose()


# ---#
class Unsupervised(vModel):

    # ---#
    def fit(self, input_relation: Union[str, vDataFrame], X: list = []):
        """
	---------------------------------------------------------------------------
	Trains the model.

	Parameters
	----------
	input_relation: str/vDataFrame
		Training relation.
	X: list, optional
		List of the predictors. If empty, all the numerical columns will be used.

	Returns
	-------
	object
		model
		"""
        if isinstance(X, str):
            X = [X]
        check_types(
            [("input_relation", input_relation, [str, vDataFrame]), ("X", X, [list])]
        )
        does_model_exist(name=self.name, raise_error=True)
        id_column, id_column_name = "", gen_tmp_name(name="id_column")
        if self.type in ("BisectingKMeans",) and isinstance(
            verticapy.options["random_state"], int
        ):
            id_column = ", ROW_NUMBER() OVER (ORDER BY {0}) AS {1}".format(
                ", ".join(X), id_column_name
            )
        if isinstance(input_relation, str) and self.type == "MCA":
            input_relation = vdf_from_relation(input_relation)
        tmp_view = False
        if isinstance(input_relation, vDataFrame) or (id_column):
            tmp_view = True
            if isinstance(input_relation, vDataFrame):
                self.input_relation = input_relation.__genSQL__()
            else:
                self.input_relation = input_relation
            if self.type == "MCA":
                result = input_relation.sum(columns=X)
                if isinstance(result, (int, float)):
                    result = [result]
                else:
                    result = result["sum"]
                result = sum(result) + (input_relation.shape()[0] - 1) * len(result)
                assert abs(result) < 0.01, ConversionError(
                    "MCA can only work on a transformed complete disjunctive table. "
                    "You should transform your relation first.\nTips: Use the "
                    "vDataFrame.cdt method to transform the relation."
                )
            relation = gen_tmp_name(schema=schema_relation(self.name)[0], name="view")
            drop_if_exists(relation, method="view")
            executeSQL(
                "CREATE VIEW {0} AS SELECT *{1} FROM {2}".format(
                    relation, id_column, self.input_relation
                ),
                title="Creating a temporary view to fit the model.",
            )
            if not (X):
                X = input_relation.numcol()
        else:
            self.input_relation = input_relation
            relation = input_relation
            if not (X):
                X = vDataFrame(input_relation).numcol()
        self.X = [str_column(column) for column in X]
        parameters = vertica_param_dict(self)
        if "num_components" in parameters and not (parameters["num_components"]):
            del parameters["num_components"]
        fun = self.get_model_fun()[0] if self.type != "MCA" else "PCA"
        query = "SELECT {}('{}', '{}', '{}'".format(
            fun, self.name, relation, ", ".join(self.X)
        )
        if self.type in ("BisectingKMeans", "KMeans"):
            query += ", {}".format(parameters["n_cluster"])
        elif self.type == "Normalizer":
            query += ", {}".format(parameters["method"])
            del parameters["method"]
        if self.type not in ("Normalizer", "MCA"):
            query += " USING PARAMETERS "
        if (
            "init_method" in parameters
            and not (isinstance(parameters["init_method"], str))
            and self.type in ("KMeans", "BisectingKMeans")
        ):
            name_init = gen_tmp_name(
                schema=schema_relation(self.name)[0], name="kmeans_init"
            )
            del parameters["init_method"]
            drop_if_exists(name_init, method="table")
            if len(self.parameters["init"]) != self.parameters["n_cluster"]:
                raise ParameterError(
                    "'init' must be a list of 'n_cluster' = {} points".format(
                        self.parameters["n_cluster"]
                    )
                )
            else:
                for item in self.parameters["init"]:
                    if len(X) != len(item):
                        raise ParameterError(
                            "Each points of 'init' must be of size len(X) = {}".format(
                                len(self.X)
                            )
                        )
                query0 = []
                for i in range(len(self.parameters["init"])):
                    line = []
                    for j in range(len(self.parameters["init"][0])):
                        line += [str(self.parameters["init"][i][j]) + " AS " + X[j]]
                    line = ",".join(line)
                    query0 += ["SELECT " + line]
                query0 = " UNION ".join(query0)
                query0 = "CREATE TABLE {} AS {}".format(name_init, query0)
                executeSQL(query0, print_time_sql=False)
                query += "initial_centers_table = '{}', ".format(name_init)
        elif "init_method" in parameters:
            del parameters["init_method"]
            query += "init_method = '{}', ".format(self.parameters["init"])
        query += ", ".join(
            ["{} = {}".format(elem, parameters[elem]) for elem in parameters]
        )
        if self.type == "BisectingKMeans" and isinstance(
            verticapy.options["random_state"], int
        ):
            query += ", kmeans_seed={}, id_column='{}'".format(
                verticapy.options["random_state"], id_column_name
            )
        query += ")"
        try:
            executeSQL(query, "Fitting the model.")
            if tmp_view:
                drop(relation, method="view")
        except:
            if tmp_view:
                drop(relation, method="view")
            if (
                "init_method" in parameters
                and not (isinstance(parameters["init_method"], str))
                and self.type in ("KMeans", "BisectingKMeans")
            ):
                drop_if_exists("{}".format(name_init), method="table")
            raise
        if self.type == "KMeans":
            if (
                "init_method" in parameters
                and not (isinstance(parameters["init_method"], str))
                and self.type in ("KMeans", "BisectingKMeans")
            ):
                drop_if_exists("{}".format(name_init), method="table")
            self.cluster_centers_ = self.get_attr("centers")
            result = self.get_attr("metrics").values["metrics"][0]
            values = {
                "index": [
                    "Between-Cluster Sum of Squares",
                    "Total Sum of Squares",
                    "Total Within-Cluster Sum of Squares",
                    "Between-Cluster SS / Total SS",
                    "converged",
                ]
            }
            values["value"] = [
                float(
                    result.split("Between-Cluster Sum of Squares: ")[1].split("\n")[0]
                ),
                float(result.split("Total Sum of Squares: ")[1].split("\n")[0]),
                float(
                    result.split("Total Within-Cluster Sum of Squares: ")[1].split(
                        "\n"
                    )[0]
                ),
                float(
                    result.split("Between-Cluster Sum of Squares: ")[1].split("\n")[0]
                )
                / float(result.split("Total Sum of Squares: ")[1].split("\n")[0]),
                result.split("Converged: ")[1].split("\n")[0] == "True",
            ]
            self.metrics_ = tablesample(values)
        elif self.type == "BisectingKMeans":
            self.metrics_ = self.get_attr("Metrics")
            self.cluster_centers_ = self.get_attr("BKTree")
        elif self.type in ("PCA", "MCA"):
            self.components_ = self.get_attr("principal_components")
            if self.type == "MCA":
                self.cos2_ = self.components_.to_list()
                for i in range(len(self.cos2_)):
                    self.cos2_[i] = [elem ** 2 for elem in self.cos2_[i]]
                    total = sum(self.cos2_[i])
                    self.cos2_[i] = [elem / total for elem in self.cos2_[i]]
                values = {"index": self.X}
                for idx, elem in enumerate(self.components_.values):
                    if elem != "index":
                        values[elem] = [item[idx - 1] for item in self.cos2_]
                self.cos2_ = tablesample(values)
            self.explained_variance_ = self.get_attr("singular_values")
            self.mean_ = self.get_attr("columns")
        elif self.type == "SVD":
            self.singular_values_ = self.get_attr("right_singular_vectors")
            self.explained_variance_ = self.get_attr("singular_values")
        elif self.type == "Normalizer":
            self.param_ = self.get_attr("details")
        elif self.type == "OneHotEncoder":
            try:
                self.param_ = to_tablesample(
                    query="""SELECT 
                                category_name, 
                                category_level::varchar, 
                                category_level_index 
                             FROM (SELECT GET_MODEL_ATTRIBUTE(USING PARAMETERS 
                                                model_name = '{0}', 
                                                attr_name = 'integer_categories')) VERTICAPY_SUBTABLE 
                             UNION ALL 
                             SELECT GET_MODEL_ATTRIBUTE(USING PARAMETERS 
                                        model_name = '{0}', 
                                        attr_name = 'varchar_categories')""".format(
                        self.name,
                    ),
                    title="Getting Model Attributes.",
                )
            except:
                try:
                    self.param_ = to_tablesample(
                        query="""SELECT 
                                    category_name, 
                                    category_level::varchar, 
                                    category_level_index 
                                 FROM (SELECT GET_MODEL_ATTRIBUTE(USING PARAMETERS 
                                                model_name = '{0}', 
                                                attr_name = 'integer_categories')) VERTICAPY_SUBTABLE""".format(
                            self.name
                        ),
                        title="Getting Model Attributes.",
                    )
                except:
                    self.param_ = self.get_attr("varchar_categories")
        return self


# ---#
class Preprocessing(Unsupervised):

    # ---#
    def deploySQL(
        self, key_columns: list = [], exclude_columns: list = [], X: list = []
    ):
        """
    ---------------------------------------------------------------------------
    Returns the SQL code needed to deploy the model. 

    Parameters
    ----------
    key_columns: list, optional
        Predictors used during the algorithm computation which will be deployed
        with the principal components.
    exclude_columns: list, optional
        Columns to exclude from the prediction.
    X: list, optional
        List of the columns used to deploy the self. If empty, the model
        predictors will be used.

    Returns
    -------
    str
        the SQL code needed to deploy the model.
        """
        if isinstance(key_columns, str):
            key_columns = [key_columns]
        if isinstance(exclude_columns, str):
            exclude_columns = [exclude_columns]
        if isinstance(X, str):
            X = [X]
        check_types(
            [
                ("key_columns", key_columns, [list]),
                ("exclude_columns", exclude_columns, [list]),
                ("X", X, [list]),
            ]
        )
        X = [str_column(elem) for elem in X]
        fun = self.get_model_fun()[1]
        sql = "{}({} USING PARAMETERS model_name = '{}', match_by_pos = 'true'"
        if key_columns:
            sql += ", key_columns = '{}'".format(
                ", ".join([str_column(item) for item in key_columns])
            )
        if exclude_columns:
            sql += ", exclude_columns = '{}'".format(
                ", ".join([str_column(item) for item in exclude_columns])
            )
        if self.type == "OneHotEncoder":
            separator = (
                "NULL"
                if self.parameters["separator"] == None
                else "'{}'".format(self.parameters["separator"])
            )
            null_column_name = (
                "NULL"
                if self.parameters["null_column_name"] == None
                else "'{}'".format(self.parameters["null_column_name"])
            )
            sql += ", drop_first = {}, ignore_null = {}, separator = {}, column_naming = '{}'".format(
                self.parameters["drop_first"],
                self.parameters["ignore_null"],
                separator,
                self.parameters["column_naming"],
            )
            if self.parameters["column_naming"].lower() in ("values", "values_relaxed"):
                sql += ", null_column_name = {}".format(null_column_name)
        sql += ")"
        return sql.format(fun, ", ".join(self.X if not (X) else X), self.name)

    # ---#
    def deployInverseSQL(
        self, key_columns: list = [], exclude_columns: list = [], X: list = []
    ):
        """
    ---------------------------------------------------------------------------
    Returns the SQL code needed to deploy the inverse model. 

    Parameters
    ----------
    key_columns: list, optional
        Predictors used during the algorithm computation which will be deployed
        with the principal components.
    exclude_columns: list, optional
        Columns to exclude from the prediction.
    X: list, optional
        List of the columns used to deploy the inverse model. If empty, the model
        predictors will be used.

    Returns
    -------
    str
        the SQL code needed to deploy the inverse model.
        """
        if isinstance(key_columns, str):
            key_columns = [key_columns]
        if isinstance(exclude_columns, str):
            exclude_columns = [exclude_columns]
        if isinstance(X, str):
            X = [X]
        if self.type == "OneHotEncoder":
            raise ModelError(
                "method 'inverse_transform' is not supported for OneHotEncoder models."
            )
        check_types([("key_columns", key_columns, [list]), ("X", X, [list])])
        X = [str_column(elem) for elem in X]
        fun = self.get_model_fun()[2]
        sql = "{}({} USING PARAMETERS model_name = '{}', match_by_pos = 'true'"
        if key_columns:
            sql += ", key_columns = '{}'".format(
                ", ".join([str_column(item) for item in key_columns])
            )
        if exclude_columns:
            sql += ", exclude_columns = '{}'".format(
                ", ".join([str_column(item) for item in exclude_columns])
            )
        sql += ")"
        return sql.format(fun, ", ".join(self.X if not (X) else X), self.name)

    # ---#
    def get_names(self, inverse: bool = False, X: list = []):
        """
    ---------------------------------------------------------------------------
    Returns the Transformation output names.

    Parameters
    ----------
    inverse: bool, optional
        If set to True, it returns the inverse transform output names.
    X: list, optional
        List of the columns used to get the model output names. If empty, 
        the model predictors names will be used.

    Returns
    -------
    list
        Python list.
        """
        if isinstance(X, str):
            X = [X]
        X = [str_column(elem) for elem in X]
        if not (X):
            X = self.X
        if self.type in ("PCA", "SVD", "MCA") and not (inverse):
            if self.type in ("PCA", "SVD"):
                n = self.parameters["n_components"]
                if not (n):
                    n = len(self.X)
            else:
                n = len(self.X)
            return [f"col{i}" for i in range(1, n + 1)]
        elif self.type == "OneHotEncoder" and not (inverse):
            names = []
            for column in self.X:
                k = 0
                for i in range(len(self.param_["category_name"])):
                    if str_column(self.param_["category_name"][i]) == str_column(
                        column
                    ):
                        if (k != 0 or not (self.parameters["drop_first"])) and (
                            not (self.parameters["ignore_null"])
                            or self.param_["category_level"][i] != None
                        ):
                            if self.parameters["column_naming"] == "indices":
                                names += [
                                    '"'
                                    + str_column(column)[1:-1]
                                    + "{}{}".format(
                                        self.parameters["separator"],
                                        self.param_["category_level_index"][i],
                                    )
                                    + '"'
                                ]
                            else:
                                names += [
                                    '"'
                                    + str_column(column)[1:-1]
                                    + "{}{}".format(
                                        self.parameters["separator"],
                                        self.param_["category_level"][i].lower()
                                        if self.param_["category_level"][i] != None
                                        else self.parameters["null_column_name"],
                                    )
                                    + '"'
                                ]
                        k += 1
            return names
        else:
            return X

    # ---#
    def inverse_transform(self, vdf: Union[str, vDataFrame], X: list = []):
        """
    ---------------------------------------------------------------------------
    Applies the Inverse Model on a vDataFrame.

    Parameters
    ----------
    vdf: str/vDataFrame
        input vDataFrame. You can also specify a customized relation, 
        but you must enclose it with an alias. For example "(SELECT 1) x" is 
        correct whereas "(SELECT 1)" and "SELECT 1" are incorrect.
    X: list, optional
        List of the input vcolumns.

    Returns
    -------
    vDataFrame
        object result of the model transformation.
        """
        if isinstance(X, str):
            X = [X]
        if self.type == "OneHotEncoder":
            raise ModelError(
                "method 'inverse_transform' is not supported for OneHotEncoder models."
            )
        check_types([("X", X, [list])])
        if not (vdf):
            vdf = self.input_relation
        if not (X):
            X = self.get_names()
        check_types([("vdf", vdf, [str, vDataFrame])])
        if isinstance(vdf, str):
            vdf = vdf_from_relation(relation=vdf)
        X = vdf_columns_names(X, vdf)
        relation = vdf.__genSQL__()
        exclude_columns = vdf.get_columns(exclude_columns=X)
        all_columns = vdf.get_columns()
        main_relation = "(SELECT {} FROM {}) VERTICAPY_SUBTABLE".format(
            self.deployInverseSQL(exclude_columns, exclude_columns, all_columns),
            relation,
        )
        return vdf_from_relation(main_relation, "Inverse Transformation")

    # ---#
    def transform(self, vdf: Union[str, vDataFrame] = None, X: list = []):
        """
    ---------------------------------------------------------------------------
    Applies the model on a vDataFrame.

    Parameters
    ----------
    vdf: str/vDataFrame, optional
        Input vDataFrame. You can also specify a customized relation, 
        but you must enclose it with an alias. For example "(SELECT 1) x" is 
        correct whereas "(SELECT 1)" and "SELECT 1" are incorrect.
    X: list, optional
        List of the input vcolumns.

    Returns
    -------
    vDataFrame
        object result of the model transformation.
        """
        if isinstance(X, str):
            X = [X]
        check_types([("X", X, [list])])
        if not (vdf):
            vdf = self.input_relation
        if not (X):
            X = self.X
        check_types([("vdf", vdf, [str, vDataFrame])])
        if isinstance(vdf, str):
            vdf = vdf_from_relation(relation=vdf)
        columns_check(X, vdf)
        X = vdf_columns_names(X, vdf)
        relation = vdf.__genSQL__()
        exclude_columns = vdf.get_columns(exclude_columns=X)
        all_columns = vdf.get_columns()
        main_relation = "(SELECT {} FROM {}) VERTICAPY_SUBTABLE".format(
            self.deploySQL(exclude_columns, exclude_columns, all_columns), relation
        )
        return vdf_from_relation(main_relation, "Inverse Transformation")


# ---#
class Decomposition(Preprocessing):

    # ---#
    def deploySQL(
        self,
        n_components: int = 0,
        cutoff: float = 1,
        key_columns: list = [],
        exclude_columns: list = [],
        X: list = [],
    ):
        """
    ---------------------------------------------------------------------------
    Returns the SQL code needed to deploy the model. 

    Parameters
    ----------
    n_components: int, optional
        Number of components to return. If set to 0, all the components will be
        deployed.
    cutoff: float, optional
        Specifies the minimum accumulated explained variance. Components are taken 
        until the accumulated explained variance reaches this value.
    key_columns: list, optional
        Predictors used during the algorithm computation which will be deployed
        with the principal components.
    exclude_columns: list, optional
        Columns to exclude from the prediction.
    X: list, optional
        List of the columns used to deploy the self. If empty, the model
        predictors will be used.

    Returns
    -------
    str
        the SQL code needed to deploy the model.
        """
        if isinstance(key_columns, str):
            key_columns = [key_columns]
        if isinstance(exclude_columns, str):
            exclude_columns = [exclude_columns]
        if isinstance(X, str):
            X = [X]
        check_types(
            [
                ("n_components", n_components, [int, float]),
                ("cutoff", cutoff, [int, float]),
                ("key_columns", key_columns, [list]),
                ("exclude_columns", exclude_columns, [list]),
                ("X", X, [list]),
            ]
        )
        X = [str_column(elem) for elem in X]
        fun = self.get_model_fun()[1]
        sql = "{}({} USING PARAMETERS model_name = '{}', match_by_pos = 'true'"
        if key_columns:
            sql += ", key_columns = '{}'".format(
                ", ".join([str_column(item) for item in key_columns])
            )
        if exclude_columns:
            sql += ", exclude_columns = '{}'".format(
                ", ".join([str_column(item) for item in exclude_columns])
            )
        if n_components:
            sql += ", num_components = {}".format(n_components)
        else:
            sql += ", cutoff = {}".format(cutoff)
        sql += ")"
        return sql.format(fun, ", ".join(self.X if not (X) else X), self.name)

    # ---#
    def plot(self, dimensions: tuple = (1, 2), ax=None, **style_kwds):
        """
    ---------------------------------------------------------------------------
    Draws a decomposition scatter plot.
    Parameters
    ----------
    dimensions: tuple, optional
        Tuple of two elements representing the IDs of the model's components.
    ax: Matplotlib axes object, optional
        The axes to plot on.
    **style_kwds
        Any optional parameter to pass to the Matplotlib functions.
    Returns
    -------
    ax
        Matplotlib axes object
        """
        check_types([("dimensions", dimensions, [tuple])])
        vdf = vdf_from_relation(self.input_relation)
        ax = self.transform(vdf).scatter(
            columns=["col{}".format(dimensions[0]), "col{}".format(dimensions[1])],
            max_nb_points=100000,
            ax=ax,
            **style_kwds,
        )
        explained_variance = self.explained_variance_["explained_variance"]
        ax.set_xlabel(
            "Dim{} {}".format(
                dimensions[0],
                ""
                if not (explained_variance[dimensions[0] - 1])
                else "({}%)".format(
                    round(explained_variance[dimensions[0] - 1] * 100, 1)
                ),
            )
        )
        ax.set_ylabel(
            "Dim{} {}".format(
                dimensions[1],
                ""
                if not (explained_variance[dimensions[1] - 1])
                else "({}%)".format(
                    round(explained_variance[dimensions[1] - 1] * 100, 1)
                ),
            )
        )
        return ax

    # ---#
    def plot_circle(self, dimensions: tuple = (1, 2), ax=None, **style_kwds):
        """
    ---------------------------------------------------------------------------
    Draws a decomposition circle.

    Parameters
    ----------
    dimensions: tuple, optional
        Tuple of two elements representing the IDs of the model's components.
    ax: Matplotlib axes object, optional
        The axes to plot on.
    **style_kwds
        Any optional parameter to pass to the Matplotlib functions.

    Returns
    -------
    ax
        Matplotlib axes object
        """
        check_types([("dimensions", dimensions, [tuple])])
        if self.type == "SVD":
            x = self.singular_values_["vector{}".format(dimensions[0])]
            y = self.singular_values_["vector{}".format(dimensions[1])]
        else:
            x = self.components_["PC{}".format(dimensions[0])]
            y = self.components_["PC{}".format(dimensions[1])]
        explained_variance = self.explained_variance_["explained_variance"]
        return plot_pca_circle(
            x,
            y,
            self.X,
            (
                explained_variance[dimensions[0] - 1],
                explained_variance[dimensions[1] - 1],
            ),
            dimensions,
            ax,
            **style_kwds,
        )

    # ---#
    def plot_scree(self, ax=None, **style_kwds):
        """
    ---------------------------------------------------------------------------
    Draws a decomposition scree plot.

    Parameters
    ----------
    ax: Matplotlib axes object, optional
        The axes to plot on.
    **style_kwds
        Any optional parameter to pass to the Matplotlib functions.

    Returns
    -------
    ax
        Matplotlib axes object
        """
        explained_variance = self.explained_variance_["explained_variance"]
        explained_variance, n = (
            [100 * elem for elem in explained_variance],
            len(explained_variance),
        )
        information = tablesample(
            {
                "dimensions": [i + 1 for i in range(n)],
                "percentage_explained_variance": explained_variance,
            }
        ).to_vdf()
        information["dimensions_center"] = information["dimensions"] + 0.5
        ax = information["dimensions"].hist(
            method="avg",
            of="percentage_explained_variance",
            h=1,
            max_cardinality=1,
            ax=ax,
            **style_kwds,
        )
        ax = information["percentage_explained_variance"].plot(
            ts="dimensions_center", ax=ax, color="black"
        )
        ax.set_xlim(1, n + 1)
        ax.set_xticks([i + 1.5 for i in range(n)])
        ax.set_xticklabels([i + 1 for i in range(n)])
        ax.set_ylabel('"percentage_explained_variance"')
        ax.set_xlabel('"dimensions"')
        for i in range(n):
            ax.text(
                i + 1.5,
                explained_variance[i] + 1,
                "{}%".format(round(explained_variance[i], 1)),
            )
        return ax

    # ---#
    def score(
        self, X: list = [], input_relation: str = "", method: str = "avg", p: int = 2
    ):
        """
    ---------------------------------------------------------------------------
    Returns the decomposition score on a dataset for each transformed column. It
    is the average / median of the p-distance between the real column and its 
    result after applying the decomposition model and its inverse.  

    Parameters
    ----------
    X: list, optional
        List of the columns used to deploy the self. If empty, the model
        predictors will be used.
    input_relation: str, optional
        Input Relation. If empty, the model input relation will be used.
    method: str, optional
        Distance Method used to do the scoring.
            avg    : The average is used as aggregation.
            median : The median is used as aggregation.
    p: int, optional
        The p of the p-distance.

    Returns
    -------
    tablesample
        An object containing the result. For more information, see
        utilities.tablesample.
        """
        if isinstance(X, str):
            X = [X]
        check_types(
            [
                ("X", X, [list]),
                ("input_relation", input_relation, [str]),
                ("method", str(method).lower(), ["avg", "median"]),
                ("p", p, [int, float]),
            ]
        )
        fun = self.get_model_fun()
        if not (X):
            X = self.X
        if not (input_relation):
            input_relation = self.input_relation
        method = str(method).upper()
        if method == "MEDIAN":
            method = "APPROXIMATE_MEDIAN"
        if self.type in ("PCA", "SVD"):
            n_components = self.parameters["n_components"]
            if not (n_components):
                n_components = len(X)
        else:
            n_components = len(X)
        col_init_1 = ["{} AS col_init{}".format(X[idx], idx) for idx in range(len(X))]
        col_init_2 = ["col_init{}".format(idx) for idx in range(len(X))]
        cols = ["col{}".format(idx + 1) for idx in range(n_components)]
        query = "SELECT {}({} USING PARAMETERS model_name = '{}', key_columns = '{}', num_components = {}) OVER () FROM {}".format(
            fun[1],
            ", ".join(self.X),
            self.name,
            ", ".join(self.X),
            n_components,
            input_relation,
        )
        query = "SELECT {} FROM ({}) VERTICAPY_SUBTABLE".format(
            ", ".join(col_init_1 + cols), query
        )
        query = "SELECT {}({} USING PARAMETERS model_name = '{}', key_columns = '{}', exclude_columns = '{}', num_components = {}) OVER () FROM ({}) y".format(
            fun[2],
            ", ".join(col_init_2 + cols),
            self.name,
            ", ".join(col_init_2),
            ", ".join(col_init_2),
            n_components,
            query,
        )
        query = "SELECT 'Score' AS 'index', {} FROM ({}) z".format(
            ", ".join(
                [
                    "{}(POWER(ABS(POWER({}, {}) - POWER({}, {})), {})) AS {}".format(
                        method,
                        X[idx],
                        p,
                        "col_init{}".format(idx),
                        p,
                        float(1 / p),
                        X[idx],
                    )
                    for idx in range(len(X))
                ]
            ),
            query,
        )
        return to_tablesample(query, title="Getting Model Score.").transpose()

    # ---#
    def transform(
        self,
        vdf: Union[str, vDataFrame] = None,
        X: list = [],
        n_components: int = 0,
        cutoff: float = 1,
    ):
        """
    ---------------------------------------------------------------------------
    Applies the model on a vDataFrame.

    Parameters
    ----------
    vdf: str/vDataFrame, optional
        Input vDataFrame. You can also specify a customized relation, 
        but you must enclose it with an alias. For example "(SELECT 1) x" is 
        correct whereas "(SELECT 1)" and "SELECT 1" are incorrect.
    X: list, optional
        List of the input vcolumns.
    n_components: int, optional
        Number of components to return. If set to 0, all the components will 
        be deployed.
    cutoff: float, optional
        Specifies the minimum accumulated explained variance. Components are 
        taken until the accumulated explained variance reaches this value.

    Returns
    -------
    vDataFrame
        object result of the model transformation.
        """
        if isinstance(X, str):
            X = [X]
        check_types(
            [
                ("n_components", n_components, [int, float]),
                ("cutoff", cutoff, [int, float]),
                ("X", X, [list]),
            ]
        )
        if not (vdf):
            vdf = self.input_relation
        if not (X):
            X = self.X
        check_types([("vdf", vdf, [str, vDataFrame])])
        if isinstance(vdf, str):
            vdf = vdf_from_relation(relation=vdf)
        columns_check(X, vdf)
        X = vdf_columns_names(X, vdf)
        relation = vdf.__genSQL__()
        exclude_columns = vdf.get_columns(exclude_columns=X)
        all_columns = vdf.get_columns()
        main_relation = "(SELECT {} FROM {}) VERTICAPY_SUBTABLE".format(
            self.deploySQL(
                n_components, cutoff, exclude_columns, exclude_columns, all_columns
            ),
            relation,
        )
        return vdf_from_relation(main_relation, "Inverse Transformation")


# ---#
class Clustering(Unsupervised):

    # ---#
    def predict(
        self,
        vdf: Union[str, vDataFrame],
        X: list = [],
        name: str = "",
        inplace: bool = True,
    ):
        """
	---------------------------------------------------------------------------
	Predicts using the input relation.

	Parameters
	----------
	vdf: str/vDataFrame
		Object to use to run the prediction. You can also specify a customized 
        relation, but you must enclose it with an alias. For example "(SELECT 1) x" 
        is correct whereas "(SELECT 1)" and "SELECT 1" are incorrect.
	X: list, optional
		List of the columns used to deploy the models. If empty, the model
		predictors will be used.
	name: str, optional
		Name of the added vcolumn. If empty, a name will be generated.
	inplace: bool, optional
		If set to True, the prediction will be added to the vDataFrame.

	Returns
	-------
	vDataFrame
		the input object.
		"""
        if isinstance(X, str):
            X = [X]
        check_types(
            [("name", name, [str]), ("X", X, [list]), ("vdf", vdf, [str, vDataFrame]),],
        )
        if isinstance(vdf, str):
            vdf = vdf_from_relation(relation=vdf)
        X = [str_column(elem) for elem in X]
        name = (
            "{}_".format(self.type) + "".join(ch for ch in self.name if ch.isalnum())
            if not (name)
            else name
        )
        if inplace:
            return vdf.eval(name, self.deploySQL(X=X))
        else:
            return vdf.copy().eval(name, self.deploySQL(X=X))<|MERGE_RESOLUTION|>--- conflicted
+++ resolved
@@ -768,13 +768,9 @@
                     "cgd",
                 ], ParameterError(
                     "Incorrect parameter 'solver'.\nThe optimizer must be in (Newton | "
-<<<<<<< HEAD
-                    "BFGS | CGD), found '{0}'.".format(parameters["solver"])
-=======
                     "BFGS | CGD), found '{0}'.".format(
                         parameters["solver"]
                     )
->>>>>>> 63e596b8
                 )
                 model_parameters["solver"] = parameters["solver"]
             elif "solver" not in self.parameters:
