--- conflicted
+++ resolved
@@ -298,17 +298,7 @@
     def test_properties_all_unique_values_for_by(self, load_plotly, iris_vd):
         # Arrange
         # Act
-<<<<<<< HEAD
-        result = iris_vd.scatter(
-            [
-                "PetalWidthCm",
-                "PetalLengthCm",
-            ],
-            catcol="Species",
-        )
-=======
         result = iris_vd.scatter(["PetalWidthCm", "PetalLengthCm",], by="Species")
->>>>>>> a807f082
         # Assert
         assert set(
             [result.data[0]["name"], result.data[1]["name"], result.data[2]["name"]]
@@ -334,17 +324,7 @@
     def test_properties_colors_for_by(self, load_plotly, iris_vd):
         # Arrange
         # Act
-<<<<<<< HEAD
-        result = iris_vd.scatter(
-            [
-                "PetalWidthCm",
-                "PetalLengthCm",
-            ],
-            catcol="Species",
-        )
-=======
         result = iris_vd.scatter(["PetalWidthCm", "PetalLengthCm",], by="Species")
->>>>>>> a807f082
         assert (
             len(
                 set(
