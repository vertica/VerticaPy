"""
(c)  Copyright  [2018-2023]  OpenText  or one of its
affiliates.  Licensed  under  the   Apache  License,
Version 2.0 (the  "License"); You  may  not use this
file except in compliance with the License.

You may obtain a copy of the License at:
http://www.apache.org/licenses/LICENSE-2.0

Unless  required  by applicable  law or  agreed to in
writing, software  distributed  under the  License is
distributed on an  "AS IS" BASIS,  WITHOUT WARRANTIES
OR CONDITIONS OF ANY KIND, either express or implied.
See the  License for the specific  language governing
permissions and limitations under the License.
"""

# Pytest
import pytest

# Standard Python Modules
import datetime, os, sys, random

# Other Modules
import plotly.express as px
import plotly
import pandas as pd
import numpy as np
import scipy

# VerticaPy
import verticapy
import verticapy._config.config as conf
from verticapy import drop
from verticapy.datasets import load_titanic, load_iris, load_amazon

from verticapy.learn.linear_model import LinearRegression, LogisticRegression
from verticapy.learn.model_selection import elbow
from verticapy.learn.neighbors import LocalOutlierFactor


conf.set_option("print_info", False)


@pytest.fixture(scope="module")
def dummy_vd():
    arr1 = np.concatenate((np.ones(60), np.zeros(40))).astype(int)
    np.random.shuffle(arr1)
    arr2 = np.concatenate((np.repeat("A", 20), np.repeat("B", 30), np.repeat("C", 50)))
    np.random.shuffle(arr2)
    dummy = verticapy.vDataFrame(list(zip(arr1, arr2)), ["check 1", "check 2"])
    yield dummy


@pytest.fixture(scope="module")
def dummy_scatter_vd():
    slope_y = 10
    slope_z = 5
    y_intercept = -20
    z_intercept = 20
    scatter_magnitude_y = 4
    scatter_magnitude_z = 40
    x = np.linspace(0, 10, 100)
    y = y_intercept + slope_y * x + np.random.randn(100) * scatter_magnitude_y
    z = z_intercept + slope_z * x + np.random.randn(100) * scatter_magnitude_z
    dummy = verticapy.vDataFrame({"X": x, "Y": y, "Z": z})
    yield dummy


@pytest.fixture(scope="module")
def dummy_date_vd():
    N = 100
    years = [1910, 1920, 1930, 1940, 1950]
    median = 500
    q1 = 200
    q3 = 800
    std = (q3 - q1) / (2 * np.sqrt(2) * scipy.special.erfinv(0.5))
    data = np.random.normal(median, std, N)
    dummy = pd.DataFrame(
        {
            "date": [1910, 1920, 1930, 1940, 1950] * int(N / 5),
            "value": list(data),
        }
    )
    dummy = verticapy.vDataFrame(dummy)
    yield dummy


@pytest.fixture(scope="module")
def dummy_dist_vd():
    N = 1000
    ones_percentage = 0.4
    median = 50
    q1 = 40
    q3 = 60
    percentage_A = 0.4
    percentage_B = 0.3
    percentage_C = 1 - (percentage_A + percentage_B)
    categories = ["A", "B", "C"]
    category_array = np.random.choice(
        categories, size=N, p=[percentage_A, percentage_B, percentage_C]
    )
    category_array = category_array.reshape(len(category_array), 1)
    zeros_array = np.zeros(int(N * (1 - ones_percentage)))
    ones_array = np.ones(int(N * ones_percentage))
    result_array = np.concatenate((zeros_array, ones_array))
    np.random.shuffle(result_array)
    result_array = result_array.reshape(len(result_array), 1)
    std = (q3 - q1) / (2 * np.sqrt(2) * scipy.special.erfinv(0.5))
    data = np.random.normal(median, std, N)
    data = data.reshape(len(data), 1)
    cols_combined = np.concatenate((data, result_array, category_array), axis=1)
    data_all = pd.DataFrame(cols_combined, columns=["0", "binary", "cats"])
    dummy = verticapy.vDataFrame(data_all)
    dummy["binary"].astype("int")
    yield dummy


@pytest.fixture(scope="module")
def acf_plot_result(load_plotly, amazon_vd):
    return amazon_vd.acf(
        ts="date",
        column="number",
        p=12,
        by=["state"],
        unit="month",
        method="spearman",
    )


@pytest.fixture(scope="module")
def regression_plot_result(load_plotly, dummy_scatter_vd):
    model = LinearRegression("LR_churn")
    model.fit(dummy_scatter_vd, ["x"], "y")
    return model.plot()


@pytest.fixture(scope="module")
def local_outlier_factor_3d_plot_result(load_plotly, dummy_scatter_vd):
    model = LocalOutlierFactor("lof_test_3d")
    model.fit(dummy_scatter_vd, ["X", "Y", "Z"])
    return model.plot()


@pytest.fixture(scope="module")
def local_outlier_factor_plot_result(load_plotly, dummy_scatter_vd):
    model = LocalOutlierFactor("lof_test")
    model.fit(dummy_scatter_vd, ["X", "Y"])
    return model.plot()


@pytest.fixture(scope="module")
<<<<<<< HEAD
=======
def logistic_regression_plot_result(load_plotly, titanic_vd):
    model = LogisticRegression("log_reg_test")
    model.fit(titanic_vd, ["fare"], "survived")
    return model.plot()


@pytest.fixture(scope="module")
def logistic_regression_plot_for_3d_result(load_plotly, titanic_vd):
    model = LogisticRegression("log_reg_test")
    model.fit(titanic_vd, ["fare", "age"], "survived")
    return model.plot()


@pytest.fixture(scope="module")
>>>>>>> a9fbff4d
def titanic_vd():
    titanic = load_titanic()
    yield titanic
    drop(name="public.titanic")


@pytest.fixture(scope="module")
def elbow_plot_result(load_plotly, iris_vd):
    return elbow(input_relation=iris_vd, X=["PetalLengthCm", "PetalWidthCm"])


@pytest.fixture(scope="module")
def iris_vd():
    iris = load_iris()
    yield iris
    drop(name="public.iris")


@pytest.fixture(scope="module")
def amazon_vd():
    amazon = load_amazon()
    yield amazon
    drop(name="public.amazon")


@pytest.fixture(scope="module")
def load_plotly():
    conf.set_option("plotting_lib", "plotly")
    yield
    conf.set_option("plotting_lib", "matplotlib")


class TestvDFPlotPlotly:
    def test_vDF_bar(self, titanic_vd, load_plotly):
        # 1D bar charts

        ## Checking plotting library
        assert conf.get_option("plotting_lib") == "plotly"
        survived_values = titanic_vd.to_pandas()["survived"]

        ## Creating a test figure to compare
        test_fig = px.bar(
            x=[0, 1],
            y=[
                survived_values[survived_values == 0].count(),
                survived_values[survived_values == 1].count(),
            ],
        )
        test_fig = test_fig.update_xaxes(type="category")
        result = titanic_vd["survived"].bar()

        ## Testing Plot Properties
        ### Checking if correct object is created
        assert type(result) == plotly.graph_objs._figure.Figure
        ### Checking if the x-axis is a category instead of integer
        assert result.layout["xaxis"]["type"] == "category"

        ## Testing Data
        ### Comparing result with a test figure
        assert (
            result.data[0]["y"][np.where(result.data[0]["x"] == "0")[0][0]]
            / result.data[0]["y"][np.where(result.data[0]["x"] == "1")[0][0]]
            == test_fig.data[0]["y"][np.where(test_fig.data[0]["x"] == 0)[0][0]]
            / test_fig.data[0]["y"][np.where(test_fig.data[0]["x"] == 1)[0][0]]
        )

        ## Testing Additional Options
        ### Testing keyword arguments (kwargs)
        result = titanic_vd["survived"].bar(xaxis_title="Custom X Axis Title")
        assert result.layout["xaxis"]["title"]["text"] == "Custom X Axis Title"
        result = titanic_vd["survived"].bar(yaxis_title="Custom Y Axis Title")
        assert result.layout["yaxis"]["title"]["text"] == "Custom Y Axis Title"

    def test_vDF_pie(self, dummy_vd, load_plotly):
        # 1D pie charts

        ## Creating a pie chart
        result = dummy_vd["check 1"].pie()

        ## Testing Data
        ### check value corresponding to 0s
        assert (
            result.data[0]["values"][0]
            == dummy_vd[dummy_vd["check 1"] == 0]["check 1"].count()
            / dummy_vd["check 1"].count()
        )
        ### check value corresponding to 1s
        assert (
            result.data[0]["values"][1]
            == dummy_vd[dummy_vd["check 1"] == 1]["check 1"].count()
            / dummy_vd["check 1"].count()
        )

        ## Testing Plot Properties
        ### checking the label
        assert result.data[0]["labels"] == ("0", "1")
        ### check title
        assert result.layout["title"]["text"] == "check 1"

        ## Testing Additional Options
        ### check hole option
        result = dummy_vd["check 1"].pie(kind="donut")
        assert result.data[0]["hole"] == 0.2
        ### check exploded option
        result = dummy_vd["check 1"].pie(exploded=True)
        assert len(result.data[0]["pull"]) > 0

    def test_vDF_barh(self, dummy_vd, load_plotly):
        # 1D horizontal bar charts

        ## Creating horizontal bar chart
        result = dummy_vd["check 2"].barh()
        ## Testing Plot Properties
        ### Checking if correct object is created
        assert type(result) == plotly.graph_objs._figure.Figure
        ### Checking if the x-axis is a category instead of integer
        assert result.layout["yaxis"]["type"] == "category"

        ## Testing Data
        ### Comparing total adds up to 1
        assert sum(result.data[0]["x"]) == 1
        ### Checking if all labels are inlcuded
        assert set(result.data[0]["y"]).issubset(set(["A", "B", "C"]))
        ### Checking if the density was plotted correctly
        nums = dummy_vd.to_pandas()["check 2"].value_counts()
        total = len(dummy_vd)
        assert set(result.data[0]["x"]).issubset(
            set([nums["A"] / total, nums["B"] / total, nums["C"] / total])
        )

        ## Testing Additional Options
        ### Testing keyword arguments (kwargs)
        result = dummy_vd["check 2"].barh(xaxis_title="Custom X Axis Title")
        assert result.layout["xaxis"]["title"]["text"] == "Custom X Axis Title"
        result = dummy_vd["check 2"].barh(yaxis_title="Custom Y Axis Title")
        assert result.layout["yaxis"]["title"]["text"] == "Custom Y Axis Title"


class TestVDFNestedPieChart:
    def test_properties_type(self, load_plotly, dummy_vd):
        # Arrange
        # Act
        result = dummy_vd.pie(["check 1", "check 2"])
        # Assert - checking if correct object created
        assert type(result) == plotly.graph_objs._figure.Figure

    def test_properties_branch_values(self, load_plotly, dummy_vd):
        # Arrange
        # Act
        result = dummy_vd.pie(["check 1", "check 2"])
        # Assert - checking if the branch values are covering all
        assert result.data[0]["branchvalues"] == "total"

    def test_data_all_labels_for_nested(self, load_plotly, dummy_vd):
        # Arrange
        result = dummy_vd.pie(["check 1", "check 2"])
        # Act
        # Assert - checking if all the labels exist
        assert set(result.data[0]["labels"]) == {"1", "0", "A", "B", "C"}

    def test_data_all_labels_for_simple_pie(self, load_plotly, dummy_vd):
        # Arrange
        result = dummy_vd.pie(["check 1"])
        # Act
        # Assert - checking if all the labels exist for a simple pie plot
        assert set(result.data[0]["labels"]) == {"1", "0"}

    def test_data_check_parent_of_A(self, load_plotly, dummy_vd):
        # Arrange
        result = dummy_vd.pie(["check 1", "check 2"])
        # Act
        # Assert - checking the parent of 'A' which is an element of column "check 2"
        assert result.data[0]["parents"][result.data[0]["labels"].index("A")] in [
            "0",
            "1",
        ]

    def test_data_check_parent_of_0(self, load_plotly, dummy_vd):
        # Arrange
        result = dummy_vd.pie(["check 1", "check 2"])
        # Act
        # Assert - checking the parent of '0' which is an element of column "check 1"
        assert result.data[0]["parents"][result.data[0]["labels"].index("0")] in [""]

    def test_data_add_up_all_0s_from_children(self, load_plotly, dummy_vd):
        # Arrange
        # Act
        result = dummy_vd.pie(["check 1", "check 2"])
        zero_indices = [i for i, x in enumerate(result.data[0]["parents"]) if x == "0"]
        # Assert - checking if if all the children elements of 0 add up to its count
        assert sum([list(result.data[0]["values"])[i] for i in zero_indices]) == 40


class TestVDFScatterPlot:
    def test_properties_output_type(self, load_plotly, iris_vd):
        # Arrange
        # Act
        result = iris_vd.scatter(["SepalWidthCm", "SepalLengthCm"])
        # Assert - checking if correct object created
        assert type(result) == plotly.graph_objs._figure.Figure, "wrong object crated"

    def test_properties_xaxis_title(self, load_plotly, iris_vd):
        # Arrange
        # Act
        result = iris_vd.scatter(["SepalWidthCm", "SepalLengthCm"])
        # Assert
        assert (
            result.layout["xaxis"]["title"]["text"] == "SepalWidthCm"
        ), "X-axis title issue"

    def test_properties_yaxis_title(self, load_plotly, iris_vd):
        # Arrange
        # Act
        result = iris_vd.scatter(["SepalWidthCm", "SepalLengthCm"])
        # Assert
        assert (
            result.layout["yaxis"]["title"]["text"] == "SepalLengthCm"
        ), "Y-axis title issue"

    def test_properties_xaxis_title_3D_plot(self, load_plotly, iris_vd):
        # Arrange
        # Act
        result = iris_vd.scatter(["SepalWidthCm", "SepalLengthCm", "PetalLengthCm"])
        # Assert
        assert (
            result.layout["scene"]["xaxis"]["title"]["text"] == "SepalWidthCm"
        ), "X-axis title issue in 3D plot"

    def test_properties_yaxis_title_3D_plot(self, load_plotly, iris_vd):
        # Arrange
        # Act
        result = iris_vd.scatter(["SepalWidthCm", "SepalLengthCm", "PetalLengthCm"])
        # Assert
        assert (
            result.layout["scene"]["yaxis"]["title"]["text"] == "SepalLengthCm"
        ), "Y-axis title issue in 3D plot"

    def test_properties_zaxis_title_3D_plot(self, load_plotly, iris_vd):
        # Arrange
        # Act
        result = iris_vd.scatter(["SepalWidthCm", "SepalLengthCm", "PetalLengthCm"])
        # Assert
        assert (
            result.layout["scene"]["zaxis"]["title"]["text"] == "PetalLengthCm"
        ), "Z-axis title issue in 3D plot"

    def test_properties_all_unique_values_for_by(self, load_plotly, iris_vd):
        # Arrange
        # Act
        result = iris_vd.scatter(
            [
                "PetalWidthCm",
                "PetalLengthCm",
            ],
            by="Species",
        )
        # Assert
        assert set(
            [result.data[0]["name"], result.data[1]["name"], result.data[2]["name"]]
        ).issubset(
            set(["Iris-virginica", "Iris-versicolor", "Iris-setosa"])
        ), "Some unique values were not found in the plot"

    def test_properties_all_unique_values_for_by_3D_plot(self, load_plotly, iris_vd):
        # Arrange
        # Act
        result = iris_vd.scatter(
            ["PetalWidthCm", "PetalLengthCm", "SepalLengthCm"], by="Species"
        )
        # Assert
        assert set(
            [result.data[0]["name"], result.data[1]["name"], result.data[2]["name"]]
        ).issubset(
            set(["Iris-virginica", "Iris-versicolor", "Iris-setosa"])
        ), "Some unique values were not found in the 3D plot"

    def test_properties_colors_for_by(self, load_plotly, iris_vd):
        # Arrange
        # Act
        result = iris_vd.scatter(
            [
                "PetalWidthCm",
                "PetalLengthCm",
            ],
            by="Species",
        )
        assert (
            len(
                set(
                    [
                        result.data[0]["marker"]["color"],
                        result.data[1]["marker"]["color"],
                        result.data[2]["marker"]["color"],
                    ]
                )
            )
            == 3
        ), "Colors are not unique for three different cat_col parameter"

    def test_properties_colors_for_by_3D_plot(self, load_plotly, iris_vd):
        # Arrange
        # Act
        result = iris_vd.scatter(
            ["PetalWidthCm", "PetalLengthCm", "SepalLengthCm"], by="Species"
        )
        assert (
            len(
                set(
                    [
                        result.data[0]["marker"]["color"],
                        result.data[1]["marker"]["color"],
                        result.data[2]["marker"]["color"],
                    ]
                )
            )
            == 3
        ), "Colors are not unique for three different cat_col parameter"

    def test_data_total_number_of_points(self, load_plotly, iris_vd):
        # Arrange
        # Act
        result = iris_vd.scatter(["SepalWidthCm", "SepalLengthCm"])
        # Assert - checking if correct object created
        assert len(result.data[0]["x"]) == len(
            iris_vd
        ), "Number of points not consistent with data"
        assert len(result.data[0]["y"]) == len(
            iris_vd
        ), "Number of points not consistent with data"

    def test_data_total_number_of_points_3D_plot(self, load_plotly, iris_vd):
        # Arrange
        # Act
        result = iris_vd.scatter(["PetalWidthCm", "PetalLengthCm", "SepalLengthCm"])
        # Assert - checking if correct object created
        assert len(result.data[0]["x"]) == len(
            iris_vd
        ), "Number of points not consistent with data"
        assert len(result.data[0]["y"]) == len(
            iris_vd
        ), "Number of points not consistent with data"
        assert len(result.data[0]["z"]) == len(
            iris_vd
        ), "Number of points not consistent with data"

    def test_data_random_point_from_plot_in_data(self, load_plotly, iris_vd):
        # Arrange
        # Act
        result = iris_vd.scatter(["SepalWidthCm", "SepalLengthCm"])
        # Assert -
        len_of_data = len(
            iris_vd.search(
                conditions=[
                    f"SepalWidthCm ={result.data[0]['x'][0]} and SepalLengthCm={result.data[0]['y'][0]}"
                ],
                usecols=["SepalWidthCm", "SepalLengthCm"],
            )
        )
        assert len_of_data > 0, "A wrong point was plotted"

    def test_data_random_point_from_data_in_plot(self, load_plotly, iris_vd):
        # Arrange
        sample = iris_vd.sample(n=1)
        x_test = sample["SepalWidthCm"][0]
        y_test = sample["SepalLengthCm"][0]
        # Act
        result = iris_vd.scatter(["SepalWidthCm", "SepalLengthCm"])
        # Assert -
        assert (
            y_test in result.data[0]["y"][np.where(result.data[0]["x"] == x_test)[0]]
        ), "A random sample datapoint was not plotted"


class TestVDFBoxPlot:
    def test_properties_output_type(self, load_plotly, dummy_dist_vd):
        # Arrange
        # Act
        result = dummy_dist_vd["0"].boxplot()
        # Assert - checking if correct object created
        assert type(result) == plotly.graph_objs._figure.Figure, "wrong object crated"

    def test_properties_output_type_for_partitioned_data(
        self, load_plotly, dummy_dist_vd
    ):
        # Arrange
        # Act
        result = dummy_dist_vd["0"].boxplot(by="binary")
        # Assert - checking if correct object created
        assert type(result) == plotly.graph_objs._figure.Figure, "wrong object crated"

    def test_properties_xaxis_title(self, load_plotly, dummy_dist_vd):
        # Arrange
        # Act
        result = dummy_dist_vd["0"].boxplot()
        # Assert
        assert result.layout["xaxis"]["title"]["text"] == "0", "X-axis title issue"

    def test_properties_xaxis_title_for_partitioned_data(
        self, load_plotly, dummy_dist_vd
    ):
        # Arrange
        # Act
        result = dummy_dist_vd["0"].boxplot(by="binary")
        # Assert
        assert result.layout["xaxis"]["title"]["text"] == "binary", "X-axis title issue"

    def test_properties_yaxis_title(self, load_plotly, dummy_dist_vd):
        # Arrange
        # Act
        result = dummy_dist_vd["0"].boxplot()
        # Assert
        assert result.layout["yaxis"]["title"]["text"] is None, "Y-axis title issue"

    def test_properties_yaxis_title_for_partitioned_data(
        self, load_plotly, dummy_dist_vd
    ):
        # Arrange
        # Act
        result = dummy_dist_vd["0"].boxplot(by="binary")
        # Assert
        assert result.layout["yaxis"]["title"]["text"] == "0", "Y-axis title issue"

    def test_properties_orientation(self, load_plotly, dummy_dist_vd):
        # Arrange
        # Act
        result = dummy_dist_vd["0"].boxplot()
        # Assert
        assert result.data[0]["orientation"] == "h", "Orientation is not correct"

    def test_properties_orientation(self, load_plotly, dummy_dist_vd):
        # Arrange
        # Act
        result = dummy_dist_vd["0"].boxplot(by="binary")
        # Assert
        assert result.data[0]["orientation"] == "v", "Orientation is not correct"

    def test_properties_bound_hover_labels(self, load_plotly, dummy_dist_vd):
        # Arrange
        # Act
        result = dummy_dist_vd["0"].boxplot()
        name_list = []
        for i in range(len(result.data)):
            name_list.append(result.data[i]["hovertemplate"].split(":")[0])
        test_list = ["Lower", "Median", "Upper"]
        is_subset = all(elem in name_list for elem in test_list)
        # Assert
        assert is_subset, "Hover label error"

    def test_properties_bound_hover_labels_for_partitioned_data(
        self, load_plotly, dummy_dist_vd
    ):
        # Arrange
        # Act
        result = dummy_dist_vd["0"].boxplot(by="binary")
        name_list = []
        for i in range(len(result.data)):
            name_list.append(result.data[i]["hovertemplate"].split(":")[0])
        # Assert
        assert name_list.count("25.0% ") == 2, "Hover label error"
        assert name_list.count("75.0% ") == 2, "Hover label error"
        assert name_list.count("Lower") == 2, "Hover label error"
        assert name_list.count("Median") == 2, "Hover label error"
        assert name_list.count("Upper") == 2, "Hover label error"

    def test_properties_quartile_labels(self, load_plotly, dummy_dist_vd):
        # Arrange
        # Act
        result = dummy_dist_vd["0"].boxplot()
        name_list = []
        for i in range(len(result.data)):
            name_list.append(result.data[i]["hovertemplate"].split("%")[0])
        test_list = ["25.0", "75.0"]
        is_subset = all(elem in name_list for elem in test_list)
        # Assert
        assert is_subset, "Hover label error for quantiles"

    def test_properties_quartile_labels_for_custom_q1(self, load_plotly, dummy_dist_vd):
        # Arrange
        # Act
        result = dummy_dist_vd["0"].boxplot(q=[0.2, 0.7])
        name_list = []
        for i in range(len(result.data)):
            name_list.append(result.data[i]["hovertemplate"].split("%")[0])
        test_list = ["20.0", "70.0"]
        is_subset = all(elem in name_list for elem in test_list)
        # Assert
        assert is_subset, "Hover label error for quantiles"

    def test_properties_quartile_labels_for_custom_q1_for_partitioned_data(
        self, load_plotly, dummy_dist_vd
    ):
        # Arrange
        # Act
        result = dummy_dist_vd["0"].boxplot(by="binary", q=[0.2, 0.7])
        name_list = []
        for i in range(len(result.data)):
            name_list.append(result.data[i]["hovertemplate"].split("%")[0])
        # Assert
        assert name_list.count("20.0") == 2, "Hover label error for quantiles"
        assert name_list.count("70.0") == 2, "Hover label error for quantiles"

    def test_properties_lower_hover_box_max_value_is_equal_to_minimum_of_q1(
        self, load_plotly, dummy_dist_vd
    ):
        # Arrange
        # Act
        result = dummy_dist_vd["0"].boxplot()
        # Assert
        assert (
            result.data[1]["base"][0] + result.data[1]["x"][0]
            == result.data[2]["base"][0]
        ), "Hover boxes may overlap"

    def test_properties_lower_hover_box_max_value_is_equal_to_minimum_of_q1_for_partitioned_data(
        self, load_plotly, dummy_dist_vd
    ):
        # Arrange
        # Act
        result = dummy_dist_vd["0"].boxplot(by="binary")
        # Assert
        assert (
            result.data[4]["base"][0] + result.data[4]["y"][0]
            == result.data[5]["base"][0]
        ), "Hover boxes may overlap"

    def test_properties_q1_hover_box_max_value_is_equal_to_minimum_of_median(
        self, load_plotly, dummy_dist_vd
    ):
        # Arrange
        # Act
        result = dummy_dist_vd["0"].boxplot()
        # Assert
        assert (
            result.data[2]["base"][0] + result.data[2]["x"][0]
            == result.data[3]["base"][0]
        ), "Hover boxes may overlap"

    def test_data_median_value(self, load_plotly, dummy_dist_vd):
        # Arrange
        # Act
        result = dummy_dist_vd["0"].boxplot()
        # Assert
        assert result.data[0]["median"][0] == pytest.approx(
            50, 1
        ), "median not computed correctly"

    def test_data_median_value_for_partitioned_data_for_x_is_0(
        self, load_plotly, dummy_dist_vd
    ):
        # Arrange
        # Act
        result = dummy_dist_vd["0"].boxplot(by="binary")
        # Assert
        assert result.data[0]["median"][0] == pytest.approx(
            50, 1
        ), "median not computed correctly for binary=0"

    def test_data_median_value_for_partitioned_data_for_x_is_0(
        self, load_plotly, dummy_dist_vd
    ):
        # Arrange
        # Act
        result = dummy_dist_vd["0"].boxplot(by="binary")
        # Assert
        assert result.data[1]["median"][0] == pytest.approx(
            50, 1
        ), "median not computed correctly for binary=1"

    def test_data_maximum_point_value(self, load_plotly, dummy_dist_vd):
        # Arrange
        # Act
        result = dummy_dist_vd["0"].boxplot()
        # Assert
        assert dummy_dist_vd.max()["max"][0] == max(
            result.data[0]["x"][0]
        ), "Maximum value not in plot"


class TestVDFHeatMap:
    def test_properties_output_type(self, load_plotly, iris_vd):
        # Arrange
        # Act
        result = iris_vd.heatmap(["PetalLengthCm", "SepalLengthCm"])
        # Assert - checking if correct object created
        assert type(result) == plotly.graph_objs._figure.Figure, "wrong object crated"

    def test_properties_output_type_for_pivot_table(self, load_plotly, titanic_vd):
        # Arrange
        # Act
        result = titanic_vd.pivot_table(["survived", "pclass"])
        # Assert - checking if correct object created
        assert (
            type(result) == plotly.graph_objs._figure.Figure
        ), "wrong object crated for pivot table"

    def test_properties_output_type_for_corr(self, load_plotly, titanic_vd):
        # Arrange
        # Act
        result = titanic_vd.corr(method="spearman")
        # Assert - checking if correct object created
        assert (
            type(result) == plotly.graph_objs._figure.Figure
        ), "wrong object crated for corr() plot"

    def test_properties_xaxis_title(self, load_plotly, iris_vd):
        # Arrange
        # Act
        result = iris_vd.heatmap(["PetalLengthCm", "SepalLengthCm"])
        # Assert
        assert (
            result.layout["xaxis"]["title"]["text"] == "PetalLengthCm"
        ), "X-axis title issue"

    def test_properties_yaxis_title(self, load_plotly, iris_vd):
        # Arrange
        # Act
        result = iris_vd.heatmap(["PetalLengthCm", "SepalLengthCm"])
        # Assert
        assert (
            result.layout["yaxis"]["title"]["text"] == "SepalLengthCm"
        ), "Y-axis title issue"

    # ToDo Remove double quotes after the labels are fixed
    def test_properties_yaxis_labels_for_categorical_data(
        self, load_plotly, titanic_vd
    ):
        # Arrange
        expected_labels = (
            '"survived"',
            '"pclass"',
            '"fare"',
            '"parch"',
            '"age"',
            '"sibsp"',
            '"body"',
        )
        # Act
        result = titanic_vd.corr(method="pearson", focus="survived")
        # Assert
        assert result.data[0]["y"] == expected_labels, "Y-axis labels incorrect"

    def test_data_matrix_shape(self, load_plotly, iris_vd):
        # Arrange
        expected_shape = (9, 6)
        # Act
        result = iris_vd.heatmap(["PetalLengthCm", "SepalLengthCm"])
        # Assert
        assert (
            result.data[0]["z"].shape == expected_shape
        ), "Incorrect shape of output matrix"

    def test_data_matrix_shape_for_pivot_table(self, load_plotly, titanic_vd):
        # Arrange
        expected_shape = (3, 2)
        # Act
        result = titanic_vd.pivot_table(["survived", "pclass"])
        # Assert
        assert (
            result.data[0]["z"].shape == expected_shape
        ), "Incorrect shape of output matrix"

    def test_data_x_range(self, load_plotly, iris_vd):
        # Arrange
        upper_bound = iris_vd["PetalLengthCm"].max()
        lower_bound = iris_vd["PetalLengthCm"].min()
        # Act
        result = iris_vd.heatmap(["PetalLengthCm", "SepalLengthCm"])
        x_array = np.array(result.data[0]["x"], dtype=float)
        # Assert
        assert np.all(
            (x_array[1:] >= lower_bound) & (x_array[:-1] <= upper_bound)
        ), "X-axis Values outside of data range"

    def test_data_y_range(self, load_plotly, iris_vd):
        # Arrange
        upper_bound = iris_vd["SepalLengthCm"].max()
        lower_bound = iris_vd["SepalLengthCm"].min()
        # Act
        result = iris_vd.heatmap(["PetalLengthCm", "SepalLengthCm"])
        y_array = np.array(result.data[0]["y"], dtype=float)
        # Assert
        assert np.all(
            (y_array[:-1] >= lower_bound) & (y_array[1:] <= upper_bound)
        ), "X-axis Values outside of data range"

    def test_additional_options_custom_width_height(self, load_plotly, iris_vd):
        # Arrange
        custom_width = 400
        custom_height = 700
        # Act
        result = iris_vd.heatmap(
            ["PetalLengthCm", "SepalLengthCm"], width=custom_width, height=custom_height
        )
        # Assert
        assert (
            result.layout["width"] == custom_width
            and result.layout["height"] == custom_height
        )


class TestVDFLinePlot:
    def test_properties_output_type(self, load_plotly, amazon_vd):
        # Arrange
        amazon_vd.filter("state IN ('AMAZONAS', 'BAHIA')")
        # Act
        result = amazon_vd["number"].plot(ts="date", by="state")
        # Assert - checking if correct object created
        assert type(result) == plotly.graph_objs._figure.Figure, "wrong object crated"

    def test_properties_output_type_for_vDataFrame(self, load_plotly, amazon_vd):
        # Arrange
        # Act
        result = amazon_vd.plot(ts="date", columns=["number"])
        # Assert - checking if correct object created
        assert (
            type(result) == plotly.graph_objs._figure.Figure
        ), "wrong object crated for vDataFrame"

    def test_properties_output_type_for_one_trace(self, load_plotly, amazon_vd):
        # Arrange
        amazon_vd.filter("state IN ('AMAZONAS', 'BAHIA')")
        # Act
        result = amazon_vd["number"].plot(ts="date")
        # Assert - checking if correct object created
        assert type(result) == plotly.graph_objs._figure.Figure, "wrong object crated"

    def test_properties_x_axis_title(self, load_plotly, amazon_vd):
        # Arrange
        amazon_vd.filter("state IN ('AMAZONAS', 'BAHIA')")
        # Act
        result = amazon_vd["number"].plot(ts="date", by="state")
        # Assert - checking if correct object created
        assert (
            result.layout["xaxis"]["title"]["text"] == "time"
        ), "X axis title incorrect"

    def test_properties_y_axis_title(self, load_plotly, amazon_vd):
        # Arrange
        amazon_vd.filter("state IN ('AMAZONAS', 'BAHIA')")
        # Act
        result = amazon_vd["number"].plot(ts="date", by="state")
        # Assert - checking if correct object created
        assert (
            result.layout["yaxis"]["title"]["text"] == "number"
        ), "Y axis title incorrect"

    def test_data_count_of_all_values(self, load_plotly, amazon_vd):
        # Arrange
        amazon_vd.filter("state IN ('AMAZONAS', 'BAHIA')")
        # Act
        result = amazon_vd["number"].plot(ts="date", by="state")
        assert (
            result.data[0]["x"].shape[0] + result.data[1]["x"].shape[0]
            == amazon_vd.filter("state IN ('AMAZONAS', 'BAHIA')").shape()[0]
        ), "The total values in the plot are not equal to the values in the dataframe."

    def test_data_spot_check(self, load_plotly, amazon_vd):
        # Arrange
        amazon_vd.filter("state IN ('AMAZONAS', 'BAHIA')")
        # Act
        result = amazon_vd["number"].plot(ts="date", by="state")
        assert (
            amazon_vd["date"][random.randint(0, len(amazon_vd))] in result.data[0]["x"]
        ), "One date that exists in the data does not exist in the plot"

    def test_additional_options_custom_width(self, load_plotly, amazon_vd):
        # Arrange
        amazon_vd.filter("state IN ('AMAZONAS', 'BAHIA')")
        # Act
        result = amazon_vd["number"].plot(ts="date", by="state", width=400)
        # Assert - checking if correct object created
        assert result.layout["width"] == 400, "Custom width not working"

    def test_additional_options_custom_height(self, load_plotly, amazon_vd):
        # Arrange
        custom_height = 600
        # Act
        result = amazon_vd["number"].plot(ts="date", width=600, height=custom_height)
        # Assert - checking if correct object created
        assert result.layout["height"] == custom_height, "Custom height not working"

    def test_additional_options_marker_on(self, load_plotly, amazon_vd):
        # Arrange
        amazon_vd.filter("state IN ('AMAZONAS', 'BAHIA')")
        # Act
        result = amazon_vd["number"].plot(ts="date", markers=True)
        # Assert - checking if correct object created
        assert set(result.data[0]["mode"]) == set(
            "lines+markers"
        ), "Markers not turned on"


class TestVDFContourPlot:
    def test_properties_output_type(self, load_plotly, dummy_dist_vd):
        # Arrange
        def func(a, b):
            return b

        # Act
        result = dummy_dist_vd.contour(["0", "binary"], func)
        # Assert - checking if correct object created
        assert type(result) == plotly.graph_objs._figure.Figure, "Wrong object created"

    def test_properties_x_axis_title(self, load_plotly, dummy_dist_vd):
        # Arrange
        # Arrange
        def func(a, b):
            return b

        # Act
        result = dummy_dist_vd.contour(["0", "binary"], func)
        # Assert
        assert result.layout["xaxis"]["title"]["text"] == "0", "X axis title incorrect"

    def test_properties_y_axis_title(self, load_plotly, dummy_dist_vd):
        # Arrange
        def func(a, b):
            return b

        # Act
        result = dummy_dist_vd.contour(["0", "binary"], func)
        # Assert
        assert (
            result.layout["yaxis"]["title"]["text"] == "binary"
        ), "Y axis title incorrect"

    def test_data_count_xaxis_default_bins(self, load_plotly, dummy_dist_vd):
        # Arrange
        def func(a, b):
            return b

        # Act
        result = dummy_dist_vd.contour(["0", "binary"], func)
        # Assert
        assert result.data[0]["x"].shape[0] == 100, "The default bins are not 100."

    def test_data_count_xaxis_custom_bins(self, load_plotly, dummy_dist_vd):
        # Arrange
        custom_bins = 1000

        def func(a, b):
            return b

        # Act
        result = dummy_dist_vd.contour(
            columns=["0", "binary"], nbins=custom_bins, func=func
        )
        # Assert
        assert (
            result.data[0]["x"].shape[0] == custom_bins
        ), "The custom bins option is not working."

    def test_data_x_axis_range(self, load_plotly, dummy_dist_vd):
        # Arrange
        x_min = dummy_dist_vd["0"].min()
        x_max = dummy_dist_vd["0"].max()
        custom_bins = 1000

        def func(a, b):
            return b

        # Act
        result = dummy_dist_vd.contour(columns=["0", "binary"], func=func)
        assert (
            result.data[0]["x"].min() == x_min and result.data[0]["x"].max() == x_max
        ), "The range in data is not consistent with plot"

    def test_additional_options_custom_width(self, load_plotly, dummy_dist_vd):
        # Arrange
        custom_width = 700

        def func(a, b):
            return b

        # Act
        result = dummy_dist_vd.contour(["0", "binary"], func, width=custom_width)
        # Assert
        assert result.layout["width"] == custom_width, "Custom width not working"

    def test_additional_options_custom_height(self, load_plotly, dummy_dist_vd):
        #
        custom_height = 700

        def func(a, b):
            return b

        # Act
        result = dummy_dist_vd.contour(["0", "binary"], func, height=custom_height)
        # Assert
        assert result.layout["height"] == custom_height, "Custom height not working"


class TestVDFDensityPlot:
    def test_properties_output_type(self, load_plotly, dummy_dist_vd):
        # Arrange
        # Act
        result = dummy_dist_vd["0"].density()
        # Assert - checking if correct object created
        assert type(result) == plotly.graph_objs._figure.Figure, "wrong object crated"

    def test_properties_output_type_for_multiplot(self, load_plotly, dummy_dist_vd):
        # Arrange
        # Act
        result = dummy_dist_vd["0"].density(by="binary")
        # Assert - checking if correct object created
        assert type(result) == plotly.graph_objs._figure.Figure, "wrong object crated"

    # ToDO - Change below after quotation bug fixed
    def test_properties_x_axis_title(self, load_plotly, dummy_dist_vd):
        # Arrange
        # Act
        result = dummy_dist_vd["0"].density()
        # Assert -
        assert (
            result.layout["xaxis"]["title"]["text"] == '"0"'
        ), "X axis title incorrect"

    def test_properties_y_axis_title(self, load_plotly, dummy_dist_vd):
        # Arrange
        # Act
        result = dummy_dist_vd["0"].density()
        # Assert
        assert (
            result.layout["yaxis"]["title"]["text"] == "density"
        ), "Y axis title incorrect"

    def test_properties_multiple_plots_produced_for_multiplot(
        self, load_plotly, dummy_dist_vd
    ):
        # Arrange
        number_of_plots = 2
        # Act
        result = dummy_dist_vd["0"].density(by="binary")
        # Assert
        assert (
            len(result.data) == number_of_plots
        ), "Two plots not produced for two classes"

    def test_data_x_axis_range(self, load_plotly, dummy_dist_vd):
        # Arrange
        x_min = dummy_dist_vd["0"].min()
        x_max = dummy_dist_vd["0"].max()

        def func(a, b):
            return b

        # Act
        result = dummy_dist_vd["0"].density()
        assert pytest.approx(result.data[0]["x"].min(), 4) == pytest.approx(
            x_min, 4
        ) and pytest.approx(result.data[0]["x"].max(), 4) == pytest.approx(
            x_max, 4
        ), "The range in data is not consistent with plot"

    def test_additional_options_custom_width(self, load_plotly, dummy_dist_vd):
        # Arrange
        custom_width = 700
        # Act
        result = dummy_dist_vd["0"].density(width=custom_width)
        # Assert
        assert result.layout["width"] == custom_width, "Custom width not working"

    def test_additional_options_custom_height(self, load_plotly, dummy_dist_vd):
        # rrange
        custom_height = 700
        # Act
        result = dummy_dist_vd["0"].density(height=custom_height)
        # Assert
        assert result.layout["height"] == custom_height, "Custom height not working"


class TestVDFSpiderPlot:
    def test_properties_output_type(self, load_plotly, dummy_dist_vd):
        # Arrange
        # Act
        result = dummy_dist_vd["cats"].spider()
        # Assert - checking if correct object created
        assert type(result) == plotly.graph_objs._figure.Figure, "wrong object crated"

    def test_properties_output_type_for_multiplot(self, load_plotly, dummy_dist_vd):
        # Arrange
        # Act
        result = dummy_dist_vd["cats"].spider(by="binary")
        # Assert - checking if correct object created
        assert type(result) == plotly.graph_objs._figure.Figure, "wrong object crated"

    def test_properties_title(self, load_plotly, dummy_dist_vd):
        # Arrange
        column_name = "cats"
        # Act
        result = dummy_dist_vd[column_name].spider()
        # Assert -
        assert result.layout["title"]["text"] == column_name, "Title incorrect"

    def test_properties_method_title_at_bottom(self, load_plotly, dummy_dist_vd):
        # Arrange
        method_text = "(Method: Density)"
        # Act
        result = dummy_dist_vd["cats"].spider()
        # Assert -
        assert (
            result.layout["annotations"][0]["text"] == method_text
        ), "Method title incorrect"

    def test_properties_multiple_plots_produced_for_multiplot(
        self, load_plotly, dummy_dist_vd
    ):
        # Arrange
        number_of_plots = 2
        # Act
        result = dummy_dist_vd["cats"].spider(by="binary")
        # Assert
        assert (
            len(result.data) == number_of_plots
        ), "Two traces not produced for two classes of binary"

    def test_data_all_categories(self, load_plotly, dummy_dist_vd):
        # Arrange
        no_of_category = dummy_dist_vd["cats"].nunique()
        # Act
        result = dummy_dist_vd["cats"].spider()
        assert (
            result.data[0]["r"].shape[0] == no_of_category
        ), "The number of categories in the data differ from the plot"

    def test_additional_options_custom_width(self, load_plotly, dummy_dist_vd):
        # Arrange
        custom_width = 700
        # Act
        result = dummy_dist_vd["cats"].spider(width=custom_width)
        # Assert
        assert result.layout["width"] == custom_width, "Custom width not working"

    def test_additional_options_custom_height(self, load_plotly, dummy_dist_vd):
        # rrange
        custom_height = 700
        # Act
        result = dummy_dist_vd["cats"].spider(height=custom_height)
        # Assert
        assert result.layout["height"] == custom_height, "Custom height not working"


class TestVDFRangeCurve:
    def test_properties_output_type(self, load_plotly, dummy_date_vd):
        # Arrange
        # Act
        result = dummy_date_vd["value"].range_plot(ts="date", plot_median=True)
        # Assert - checking if correct object created
        assert type(result) == plotly.graph_objs._figure.Figure, "wrong object crated"

    def test_properties_xaxis(self, load_plotly, dummy_date_vd):
        # Arrange
        column_name = "date"
        # Act
        result = dummy_date_vd["value"].range_plot(ts=column_name, plot_median=True)
        # Assert -
        assert (
            result.layout["xaxis"]["title"]["text"] == column_name
        ), "X axis label incorrect"

    def test_properties_xaxis(self, load_plotly, dummy_date_vd):
        # Arrange
        column_name = "value"
        # Act
        result = dummy_date_vd[column_name].range_plot(ts="date", plot_median=True)
        # Assert -
        assert (
            result.layout["yaxis"]["title"]["text"] == column_name
        ), "Y axis label incorrect"

    def test_data_x_axis(self, load_plotly, dummy_date_vd):
        # Arrange
        test_set = set([1910, 1920, 1930, 1940, 1950])
        # Act
        result = dummy_date_vd["value"].range_plot(ts="date")
        assert set(result.data[0]["x"]).issubset(
            test_set
        ), "There is descripancy between x axis values for the bounds"

    def test_data_x_axis_for_median(self, load_plotly, dummy_date_vd):
        # Arrange
        test_set = set([1910, 1920, 1930, 1940, 1950])
        # Act
        result = dummy_date_vd["value"].range_plot(ts="date", plot_median=True)
        assert set(result.data[1]["x"]).issubset(
            test_set
        ), "There is descripancy between x axis values for the median"

    def test_additional_options_turn_off_median(self, load_plotly, dummy_date_vd):
        # Arrange
        # Act
        result = dummy_date_vd["value"].range_plot(ts="date", plot_median=False)
        # Assert
        assert (
            len(result.data) == 1
        ), "Median is still showing even after it is turned off"

    def test_additional_options_turn_on_median(self, load_plotly, dummy_date_vd):
        # Arrange
        # Act
        result = dummy_date_vd["value"].range_plot(ts="date", plot_median=True)
        # Assert
        assert (
            len(result.data) > 1
        ), "Median is still showing even after it is turned off"

    def test_additional_options_custom_width(self, load_plotly, dummy_date_vd):
        # Arrange
        custom_width = 700
        # Act
        result = dummy_date_vd["value"].range_plot(ts="date", width=custom_width)
        # Assert
        assert result.layout["width"] == custom_width, "Custom width not working"

    def test_additional_options_custom_height(self, load_plotly, dummy_date_vd):
        # rrange
        custom_height = 700
        # Act
        result = dummy_date_vd["value"].range_plot(ts="date", height=custom_height)
        # Assert
        assert result.layout["height"] == custom_height, "Custom height not working"


class TestVDFOutliersPlot:
    def test_properties_output_type_for_1d(self, load_plotly, titanic_vd):
        # Arrange
        # Act
        result = titanic_vd.outliers_plot(columns=["age"])
        # Assert - checking if correct object created
        assert type(result) == plotly.graph_objs._figure.Figure, "wrong object crated"

    def test_properties_output_type_for_2d(self, load_plotly, titanic_vd):
        # Arrange
        # Act
        result = titanic_vd.outliers_plot(columns=["age", "fare"])
        # Assert - checking if correct object created
        assert type(result) == plotly.graph_objs._figure.Figure, "wrong object crated"

    def test_properties_xaxis_for_1d(self, load_plotly, titanic_vd):
        # Arrange
        column_name = "age"
        # Act
        result = titanic_vd.outliers_plot(columns=[column_name])
        # Assert -
        assert result.data[1]["x"][0] == column_name, "X axis label incorrect"

    def test_properties_xaxis_for_2d(self, load_plotly, titanic_vd):
        # Arrange
        column_name = "age"
        # Act
        result = titanic_vd.outliers_plot(columns=[column_name, "fare"])
        # Assert -
        assert (
            result.layout["xaxis"]["title"]["text"] == column_name
        ), "X axis label incorrect"

    def test_properties_yaxis_for_2d(self, load_plotly, titanic_vd):
        # Arrange
        column_name = "fare"
        # Act
        result = titanic_vd.outliers_plot(columns=["age", column_name])
        # Assert -
        assert (
            result.layout["yaxis"]["title"]["text"] == column_name
        ), "X axis label incorrect"

    def test_data_all_scatter_points_for_1d(self, load_plotly, titanic_vd):
        # Arrange
        total_points = len(titanic_vd["age"])
        # Act
        result = titanic_vd.outliers_plot(columns=["age"], max_nb_points=10000)
        assert (
            result.data[0]["y"].shape[0] + result.data[1]["y"].shape[0] == total_points
        ), "All points are not plotted for 1d plot"

    def test_data_all_scatter_points_for_2d(self, load_plotly, titanic_vd):
        # Arrange
        total_points = len(titanic_vd["age"])
        # Act
        result = titanic_vd.outliers_plot(columns=["age", "fare"], max_nb_points=10000)
        assert result.data[-1]["y"].shape[0] + result.data[-2]["y"].shape[
            0
        ] == pytest.approx(
            total_points, abs=1
        ), "All points are not plotted for 2d plot"

    def test_data_all_sinformation_plotted_for_2d(self, load_plotly, titanic_vd):
        # Arrange
        total_elements = 4
        # Act
        result = titanic_vd.outliers_plot(columns=["age", "fare"])
        assert (
            len(result.data) == total_elements
        ), "The total number of elements plotted is not correct"

    def test_additional_options_custom_width(self, load_plotly, titanic_vd):
        # Arrange
        custom_width = 700
        # Act
        result = titanic_vd.outliers_plot(columns=["age", "fare"], width=custom_width)
        # Assert
        assert result.layout["width"] == custom_width, "Custom width not working"

    def test_additional_options_custom_height(self, load_plotly, titanic_vd):
        # rrange
        custom_height = 700
        # Act
        result = titanic_vd.outliers_plot(columns=["age", "fare"], height=custom_height)
        # Assert
        assert result.layout["height"] == custom_height, "Custom height not working"


class TestVDFACFPlot:
    def test_properties_output_type_for(self, acf_plot_result):
        # Arrange
        # Act
        # Assert - checking if correct object created
        assert (
            type(acf_plot_result) == plotly.graph_objs._figure.Figure
        ), "wrong object crated"

    def test_properties_xaxis_label(self, acf_plot_result):
        # Arrange
        test_title = "Lag"
        # Act
        # Assert - checking if correct object created
        assert (
            acf_plot_result.layout["xaxis"]["title"]["text"] == test_title
        ), "X axis label incorrect"

    def test_properties_scatter_points_and_confidence(self, acf_plot_result):
        # Arrange
        total_elements = 3
        # Act
        # Assert - checking if correct object created
        assert (
            len(acf_plot_result.data) == total_elements
        ), "Some elements of plot are missing"

    def test_properties_vertical_lines_for_custom_lag(self, load_plotly, amazon_vd):
        # Arrange
        lag_number = 24
        # Act
        result = amazon_vd.acf(
            ts="date",
            column="number",
            p=lag_number - 1,
            by=["state"],
            unit="month",
            method="spearman",
        )
        # Assert - checking if correct object created
        assert (
            len(result.layout["shapes"]) == lag_number
        ), "Number of vertical lines inconsistent"

    def test_properties_mode_lines(self, load_plotly, amazon_vd):
        # Arrange
        mode = "lines+markers"
        # Act
        result = amazon_vd.acf(
            ts="date",
            column="number",
            p=12,
            by=["state"],
            unit="month",
            method="spearman",
            kind="line",
        )
        # Assert - checking if correct object created
        assert result.data[-1]["mode"] == mode, "Number of vertical lines inconsistent"

    def test_data_all_scatter_points(self, acf_plot_result):
        # Arrange
        lag_number = 13
        # Act
        # Assert - checking if correct object created
        assert (
            len(acf_plot_result.data[0]["x"]) == lag_number
        ), "Number of lag points inconsistent"

    def test_additional_options_custom_width(self, load_plotly, amazon_vd):
        # Arrange
        custom_width = 700
        # Act
        result = amazon_vd.acf(
            ts="date",
            column="number",
            p=12,
            by=["state"],
            unit="month",
            method="spearman",
            width=custom_width,
        )
        # Assert - checking if correct object created
        assert result.layout["width"] == custom_width, "Custom width not working"

    def test_additional_options_custom_height(self, load_plotly, amazon_vd):
        # rrange
        custom_height = 700
        # Act
        result = amazon_vd.acf(
            ts="date",
            column="number",
            p=12,
            by=["state"],
            unit="month",
            method="spearman",
            height=custom_height,
        )
        # Assert - checking if correct object created
        assert result.layout["height"] == custom_height, "Custom height not working"


class TestMachineLearningElbowCurve:
    def test_properties_output_type_for(self, elbow_plot_result):
        # Arrange
        # Act
        # Assert - checking if correct object created
        assert (
            type(elbow_plot_result) == plotly.graph_objs._figure.Figure
        ), "wrong object crated"

    def test_properties_xaxis_label(self, elbow_plot_result):
        # Arrange
        test_title = "Number of Clusters"
        # Act
        # Assert - checking if correct object created
        assert (
            elbow_plot_result.layout["xaxis"]["title"]["text"] == test_title
        ), "X axis label incorrect"

    def test_data_all_scatter_points(self, elbow_plot_result):
        # Arrange
        mode = "markers+line"
        # Act
        # Assert - checking if correct object created
        assert set(elbow_plot_result.data[0]["mode"]) == set(
            mode
        ), "Either lines or marker missing"

    def test_additional_options_custom_height(self, load_plotly, iris_vd):
        # rrange
        custom_height = 650
        custom_width = 700
        # Act
        result = elbow(
            input_relation=iris_vd,
            X=["PetalLengthCm", "PetalWidthCm"],
            width=custom_width,
            height=custom_height,
        )
        # Assert - checking if correct object created
        assert (
            result.layout["height"] == custom_height
            and result.layout["width"] == custom_width
        ), "Custom height and width not working"


class TestMachineLearningRegressionPlot:
    def test_properties_output_type_for(self, regression_plot_result):
        # Arrange
        # Act
        # Assert - checking if correct object created
        assert (
            type(regression_plot_result) == plotly.graph_objs._figure.Figure
        ), "wrong object crated"

    def test_properties_xaxis_label(self, regression_plot_result):
        # Arrange
        test_title = "X"
        # Act
        # Assert
        assert (
            regression_plot_result.layout["xaxis"]["title"]["text"] == test_title
        ), "X axis label incorrect"

    def test_properties_yaxis_label(self, regression_plot_result):
        # Arrange
        test_title = "Y"
        # Act
        # Assert
        assert (
            regression_plot_result.layout["yaxis"]["title"]["text"] == test_title
        ), "Y axis label incorrect"

    def test_properties_scatter_and_line_plot(self, regression_plot_result):
        # Arrange
        total_items = 2
        # Act
        # Assert
        assert (
            len(regression_plot_result.data) == total_items
        ), "Either line or scatter missing"

    def test_data_all_scatter_points(self, regression_plot_result):
        # Arrange
        no_of_points = 100
        # Act
        # Assert
        assert (
            len(regression_plot_result.data[0]["x"]) == no_of_points
        ), "Discrepancy between points plotted and total number ofp oints"

    def test_additional_options_custom_height(self, load_plotly, dummy_scatter_vd):
        # rrange
        custom_height = 650
        custom_width = 700
        # Act
        model = LinearRegression("LR_churn")
        model.fit(dummy_scatter_vd, ["X"], "Y")
        result = model.plot(height=custom_height, width=custom_width)
        # Assert
        assert (
            result.layout["height"] == custom_height
            and result.layout["width"] == custom_width
        ), "Custom height and width not working"


class TestMachineLearningLOFPlot:
    def test_properties_output_type_for_2d(self, local_outlier_factor_plot_result):
        # Arrange
        # Act
        # Assert - checking if correct object created
        assert (
            type(local_outlier_factor_plot_result) == plotly.graph_objs._figure.Figure
        ), "wrong object crated"

    def test_properties_output_type_for_3d(self, local_outlier_factor_3d_plot_result):
        # Arrange
        # Act
        # Assert - checking if correct object created
        assert (
            type(local_outlier_factor_3d_plot_result)
            == plotly.graph_objs._figure.Figure
        ), "wrong object crated"

    def test_properties_xaxis_label(self, local_outlier_factor_plot_result):
        # Arrange
        test_title = "X"
        # Act
        # Assert
        assert (
            local_outlier_factor_plot_result.layout["xaxis"]["title"]["text"]
            == test_title
        ), "X axis label incorrect"

    def test_properties_yaxis_label(self, local_outlier_factor_plot_result):
        # Arrange
        test_title = "Y"
        # Act
        # Assert
        assert (
            local_outlier_factor_plot_result.layout["yaxis"]["title"]["text"]
            == test_title
        ), "Y axis label incorrect"

    def test_properties_xaxis_label_for_3d(self, local_outlier_factor_3d_plot_result):
        # Arrange
        test_title = "X"
        # Act
        # Assert
        assert (
            local_outlier_factor_3d_plot_result.layout["xaxis"]["title"]["text"]
            == test_title
        ), "X axis label incorrect"

    def test_properties_yaxis_label_for_3d(self, local_outlier_factor_3d_plot_result):
        # Arrange
        test_title = "Y"
        # Act
        # Assert
        assert (
            local_outlier_factor_3d_plot_result.layout["yaxis"]["title"]["text"]
            == test_title
        ), "Y axis label incorrect"

    def test_properties_scatter_and_line_plot(self, local_outlier_factor_plot_result):
        # Arrange
        total_items = 2
        # Act
        # Assert
        assert (
            len(local_outlier_factor_plot_result.data) == total_items
        ), "Either outline or scatter missing"

    def test_properties_hoverinfo_for_2d(self, local_outlier_factor_plot_result):
        # Arrange
        x = "{x}"
        y = "{y}"
        # Act
        # Assert
        assert (
            x in local_outlier_factor_plot_result.data[1]["hovertemplate"]
            and y in local_outlier_factor_plot_result.data[1]["hovertemplate"]
        ), "Hover information does not contain x or y"

    def test_properties_hoverinfo_for_3d(self, local_outlier_factor_3d_plot_result):
        # Arrange
        x = "{x}"
        y = "{y}"
        z = "{z}"
        # Act
        # Assert
        assert (
            (x in local_outlier_factor_3d_plot_result.data[1]["hovertemplate"])
            and (y in local_outlier_factor_3d_plot_result.data[1]["hovertemplate"])
            and (z in local_outlier_factor_3d_plot_result.data[1]["hovertemplate"])
        ), "Hover information does not contain x, y or z"

    def test_additional_options_custom_height(self, load_plotly, dummy_scatter_vd):
        # rrange
        custom_height = 650
        custom_width = 700
        # Act
        model = LocalOutlierFactor("lof_test")
        model.fit(dummy_scatter_vd, ["X", "Y"])
<<<<<<< HEAD
=======
        result = model.plot(height=custom_height, width=custom_width)
        # Assert
        assert (
            result.layout["height"] == custom_height
            and result.layout["width"] == custom_width
        ), "Custom height and width not working"


class TestMachineLearningLogisticRegressionPlot:
    def test_properties_output_type_for_2d(self, logistic_regression_plot_result):
        # Arrange
        # Act
        # Assert - checking if correct object created
        assert (
            type(logistic_regression_plot_result) == plotly.graph_objs._figure.Figure
        ), "wrong object crated"

    def test_properties_output_type_for_3d(
        self, logistic_regression_plot_for_3d_result
    ):
        # Arrange
        # Act
        # Assert - checking if correct object created
        assert (
            type(logistic_regression_plot_for_3d_result)
            == plotly.graph_objs._figure.Figure
        ), "wrong object crated"

    def test_properties_xaxis_label(self, logistic_regression_plot_result):
        # Arrange
        test_title = "fare"
        # Act
        # Assert
        assert (
            logistic_regression_plot_result.layout["xaxis"]["title"]["text"]
            == test_title
        ), "X axis label incorrect"

    def test_properties_yaxis_label(self, logistic_regression_plot_result):
        # Arrange
        test_title = "P(survived = 1)"
        # Act
        # Assert
        assert (
            logistic_regression_plot_result.layout["yaxis"]["title"]["text"]
            == test_title
        ), "Y axis label incorrect"

    def test_properties_xaxis_label_for_3d(
        self, logistic_regression_plot_for_3d_result
    ):
        # Arrange
        test_title = "fare"
        # Act
        # Assert
        assert (
            logistic_regression_plot_for_3d_result.layout["xaxis"]["title"]["text"]
            == test_title
        ), "X axis label incorrect"

    def test_properties_yaxis_label_for_3d(
        self, logistic_regression_plot_for_3d_result
    ):
        # Arrange
        test_title = "P(survived = 1)"
        # Act
        # Assert
        assert (
            logistic_regression_plot_for_3d_result.layout["yaxis"]["title"]["text"]
            == test_title
        ), "Y axis label incorrect"

    def test_properties_two_scatter_and_line_plot(
        self, logistic_regression_plot_result
    ):
        # Arrange
        total_items = 3
        # Act
        # Assert
        assert (
            len(logistic_regression_plot_result.data) == total_items
        ), "Either line or the two scatter plots are missing"

    def test_additional_options_custom_height(self, load_plotly, titanic_vd):
        # rrange
        custom_height = 650
        custom_width = 700
        # Act
        model = LogisticRegression("log_reg_test")
        model.fit(titanic_vd, ["fare"], "survived")
>>>>>>> a9fbff4d
        result = model.plot(height=custom_height, width=custom_width)
        # Assert
        assert (
            result.layout["height"] == custom_height
            and result.layout["width"] == custom_width
        ), "Custom height and width not working"<|MERGE_RESOLUTION|>--- conflicted
+++ resolved
@@ -150,8 +150,6 @@
 
 
 @pytest.fixture(scope="module")
-<<<<<<< HEAD
-=======
 def logistic_regression_plot_result(load_plotly, titanic_vd):
     model = LogisticRegression("log_reg_test")
     model.fit(titanic_vd, ["fare"], "survived")
@@ -166,7 +164,6 @@
 
 
 @pytest.fixture(scope="module")
->>>>>>> a9fbff4d
 def titanic_vd():
     titanic = load_titanic()
     yield titanic
@@ -1684,8 +1681,6 @@
         # Act
         model = LocalOutlierFactor("lof_test")
         model.fit(dummy_scatter_vd, ["X", "Y"])
-<<<<<<< HEAD
-=======
         result = model.plot(height=custom_height, width=custom_width)
         # Assert
         assert (
@@ -1776,7 +1771,6 @@
         # Act
         model = LogisticRegression("log_reg_test")
         model.fit(titanic_vd, ["fare"], "survived")
->>>>>>> a9fbff4d
         result = model.plot(height=custom_height, width=custom_width)
         # Assert
         assert (
