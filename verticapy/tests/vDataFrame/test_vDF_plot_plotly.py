--- conflicted
+++ resolved
@@ -44,11 +44,8 @@
 from verticapy.learn.model_selection import elbow, lift_chart, prc_curve
 from verticapy.learn.neighbors import LocalOutlierFactor
 from verticapy.learn.decomposition import PCA
-<<<<<<< HEAD
 from verticapy.learn.svm import LinearSVC
-=======
 from verticapy.learn.tree import DecisionTreeRegressor
->>>>>>> 39c3fe50
 
 conf.set_option("print_info", False)
 
@@ -2331,7 +2328,87 @@
         ), "Custom height and width not working"
 
 
-<<<<<<< HEAD
+class TestMachineLearningRegressionTreePlot:
+    @pytest.fixture(autouse=True)
+    def result(self, regression_tree_plot_result):
+        self.result, self.x_col, self.y_col = regression_tree_plot_result
+
+    def test_properties_output_type(self):
+        # Arrange
+        # Act
+        # Assert - checking if correct object created
+        assert (
+            type(self.result) == plotly.graph_objs._figure.Figure
+        ), "Wrong object crated"
+
+    def test_properties_xaxis_label(self):
+        # Arrange
+        test_title = self.x_col
+        # Act
+        # Assert
+        assert (
+            self.result.layout["xaxis"]["title"]["text"] == test_title
+        ), "X axis label incorrect"
+
+    def test_properties_yaxis_label(self):
+        # Arrange
+        test_title = self.y_col
+        # Act
+        # Assert
+        assert (
+            self.result.layout["yaxis"]["title"]["text"] == test_title
+        ), "Y axis label incorrect"
+
+    def test_properties_observations_label(self):
+        # Arrange
+        test_title = "Observations"
+        # Act
+        # Assert
+        assert self.result.data[0]["name"] == test_title, "Y axis label incorrect"
+
+    def test_properties_prediction_label(self):
+        # Arrange
+        test_title = "Prediction"
+        # Act
+        # Assert
+        assert self.result.data[1]["name"] == test_title, "Y axis label incorrect"
+
+    def test_properties_hover_label(self):
+        # Arrange
+        test_title = f"{self.x_col}: %" "{x} <br>" f"{self.y_col}: %" "{y} <br>"
+        # Act
+        # Assert
+        assert (
+            self.result.data[0]["hovertemplate"] == test_title
+        ), "Hover information incorrect"
+
+    def test_properties_no_of_elements(self):
+        # Arrange
+        total_items = 2
+        # Act
+        # Assert
+        assert len(self.result.data) == pytest.approx(
+            total_items, abs=1
+        ), "Some elements missing"
+
+    def test_additional_options_custom_height(self, load_plotly, titanic_vd):
+        # rrange
+        custom_height = 650
+        custom_width = 700
+        model = DecisionTreeRegressor(name="model_titanic")
+        model.fit(titanic_vd, ["fare"], "age")
+        # Act
+        result = model.plot(
+            height=custom_height,
+            width=custom_width,
+        )
+        # Assert
+        assert (
+            result.layout["height"] == custom_height
+            and result.layout["width"] == custom_width
+        ), "Custom height and width not working"
+
+
 class TestMachineLearningSVMClassifierPlot:
     @pytest.fixture(autouse=True)
     def result(self, svm_plot_result, svm_2d_plot_result, svm_3d_plot_result):
@@ -2340,14 +2417,6 @@
         self.result_3d = svm_3d_plot_result
 
     def test_properties_output_type_for_1d(self):
-=======
-class TestMachineLearningRegressionTreePlot:
-    @pytest.fixture(autouse=True)
-    def result(self, regression_tree_plot_result):
-        self.result, self.x_col, self.y_col = regression_tree_plot_result
-
-    def test_properties_output_type(self):
->>>>>>> 39c3fe50
         # Arrange
         # Act
         # Assert - checking if correct object created
@@ -2355,7 +2424,6 @@
             type(self.result) == plotly.graph_objs._figure.Figure
         ), "Wrong object crated"
 
-<<<<<<< HEAD
     def test_properties_output_typefor_2d(self):
         # Arrange
         # Act
@@ -2375,27 +2443,12 @@
     def test_properties_yaxis_label(self):
         # Arrange
         test_title = "PetalLengthCm"
-=======
-    def test_properties_xaxis_label(self):
-        # Arrange
-        test_title = self.x_col
-        # Act
-        # Assert
-        assert (
-            self.result.layout["xaxis"]["title"]["text"] == test_title
-        ), "X axis label incorrect"
-
-    def test_properties_yaxis_label(self):
-        # Arrange
-        test_title = self.y_col
->>>>>>> 39c3fe50
         # Act
         # Assert
         assert (
             self.result.layout["yaxis"]["title"]["text"] == test_title
         ), "Y axis label incorrect"
 
-<<<<<<< HEAD
     def test_properties_no_of_elements(self):
         # Arrange
         total_items = 2
@@ -2443,51 +2496,6 @@
         )
         # Act
         result = model.plot(width=custom_width, height=custom_height)
-=======
-    def test_properties_observations_label(self):
-        # Arrange
-        test_title = "Observations"
-        # Act
-        # Assert
-        assert self.result.data[0]["name"] == test_title, "Y axis label incorrect"
-
-    def test_properties_prediction_label(self):
-        # Arrange
-        test_title = "Prediction"
-        # Act
-        # Assert
-        assert self.result.data[1]["name"] == test_title, "Y axis label incorrect"
-
-    def test_properties_hover_label(self):
-        # Arrange
-        test_title = f"{self.x_col}: %" "{x} <br>" f"{self.y_col}: %" "{y} <br>"
-        # Act
-        # Assert
-        assert (
-            self.result.data[0]["hovertemplate"] == test_title
-        ), "Hover information incorrect"
-
-    def test_properties_no_of_elements(self):
-        # Arrange
-        total_items = 2
-        # Act
-        # Assert
-        assert len(self.result.data) == pytest.approx(
-            total_items, abs=1
-        ), "Some elements missing"
-
-    def test_additional_options_custom_height(self, load_plotly, titanic_vd):
-        # rrange
-        custom_height = 650
-        custom_width = 700
-        model = DecisionTreeRegressor(name="model_titanic")
-        model.fit(titanic_vd, ["fare"], "age")
-        # Act
-        result = model.plot(
-            height=custom_height,
-            width=custom_width,
-        )
->>>>>>> 39c3fe50
         # Assert
         assert (
             result.layout["height"] == custom_height
