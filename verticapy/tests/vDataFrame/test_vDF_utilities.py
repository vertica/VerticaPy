--- conflicted
+++ resolved
@@ -12,13 +12,7 @@
 # limitations under the License.
 
 import pytest, os
-<<<<<<< HEAD
 from verticapy import vDataFrame, get_session, read_vdf, drop_table
-=======
-from verticapy import vDataFrame
-from verticapy import drop_table
->>>>>>> d089a18c
-
 
 @pytest.fixture(scope="module")
 def titanic_vd(base):
@@ -103,12 +97,7 @@
         result.save()
         assert len(result._VERTICAPY_VARIABLES_["saving"]) == 1
 
-<<<<<<< HEAD
     def test_vDF_set_cursor(self, titanic_vd):
-=======
-    @pytest.mark.xfail(reason="'function' object has no attribute 'copy'")
-    def test_vDF_set_cursor(self):
->>>>>>> d089a18c
         result = titanic_vd.copy()
         cursor = titanic_vd._VERTICAPY_VARIABLES_["cursor"]
         result.set_cursor(cursor)
@@ -167,12 +156,7 @@
         result3 = titanic_vd["pclass"].category()
         assert result3 == "int"
 
-<<<<<<< HEAD
     def test_vDF_current_relation(self, titanic_vd):
-=======
-    @pytest.mark.xfail(reason="'function' object has no attribute 'current_relation'")
-    def test_vDF_current_relation(self):
->>>>>>> d089a18c
         result = titanic_vd.current_relation().split(".")[1].replace('"', "")
         assert result == "titanic"
 
@@ -213,12 +197,7 @@
         result2 = amazon_vd.copy().drop(["number", "date", "state"]).empty()
         assert result2 == True
 
-<<<<<<< HEAD
     def test_vDF_expected_store_usage(self, titanic_vd):
-=======
-    @pytest.mark.xfail(reason="'function' object has no attribute 'expected_store_usage'")
-    def test_vDF_expected_store_usage(self):
->>>>>>> d089a18c
         # test expected_size
         result = titanic_vd.expected_store_usage()["expected_size (b)"][-1]
         assert result == pytest.approx(85947.0)
@@ -268,12 +247,7 @@
         assert result["age"] == [80.0, 76.0]
         assert result["fare"] == [30.0, 78.85]
 
-<<<<<<< HEAD
     def test_vDF_iloc(self, titanic_vd):
-=======
-    @pytest.mark.xfail(reason="'function' object has no attribute 'copy'")
-    def test_vDF_iloc(self):
->>>>>>> d089a18c
         # testing vDataFrame[].iloc
         result = titanic_vd.copy().sort({"age": "desc"})["age"].iloc(2, 1)
         assert result["age"] == [76.0, 74.0]
